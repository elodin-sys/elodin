import typing
from dataclasses import field

import elodin as el
import jax
from jax import numpy as jnp
from jax import random
from jax.numpy import linalg as la

SIM_TIME_STEP = 1.0 / 120.0

BALL_RADIUS = 0.2


def world(seed: int = 0) -> el.World:
    world = el.World()
    world.spawn(
        [
            el.Body(world_pos=el.SpatialTransform(linear=jnp.array([0.0, 0.0, 6.0]))),
            WindData(seed=jnp.int64(seed)),
        ],
        name="ball",
    )

    world.schematic(
        """
        hsplit {
            viewport name=Viewport pos="(0,0,0,0, 8,2,4)" look_at="(0,0,0,0, 0,0,3)" hdr=#true show_grid=#true active=#true
        }
        object_3d ball.world_pos {
            sphere radius=0.2 {
                color orange
            }
        }
        line_3d ball.world_pos line_width=2.0 {
            color white
        }
        vector_arrow "ball.world_vel[3],ball.world_vel[4],ball.world_vel[5]" origin="ball.world_pos" scale=1.0 name="Ball Velocity" {
            color 0 0 255
        }
<<<<<<< HEAD
        vector_arrow "(1, 0, 0)" origin="ball.world_pos" scale=2 name="Ball Velocity"
        vector_arrow "(0, 1, 0)" origin="ball.world_pos" scale=1.0 name="Ball Velocity" body_frame=#true
        vector_arrow "(0, 0, 1)" origin="ball.world_pos" scale=1.0 name="Ball Velocity" body_frame=#true normalize=#true
""")
=======
        object_3d "(0,0,0,1, 0,0,0)" {
            plane width=2000 depth=2000 {
                color 32 128 32 125
            }
        }
    """,
        "ball.kdl",
    )
>>>>>>> 9bef7c4f
    return world


@el.map
def gravity(f: el.Force, inertia: el.Inertia) -> el.Force:
    return f + el.SpatialForce(linear=jnp.array([0.0, 0.0, -9.81]) * inertia.mass())


BOUNCINESS = 0.85


@el.map
def bounce(p: el.WorldPos, v: el.WorldVel) -> el.WorldVel:
    return jax.lax.cond(
        jax.lax.max(p.linear()[2], v.linear()[2]) < 0.0,
        lambda _: el.SpatialMotion(linear=v.linear() * jnp.array([1.0, 1.0, -1.0]) * BOUNCINESS),
        lambda _: v,
        operand=None,
    )


Wind = typing.Annotated[
    jax.Array,
    el.Component(
        "wind",
        el.ComponentType(el.PrimitiveType.F64, (3,)),
        metadata={"element_names": "x,y,z"},
    ),
]


@el.dataclass
class WindData(el.Archetype):
    seed: el.Seed = field(default_factory=lambda: jnp.int64(0))
    wind: Wind = field(default_factory=lambda: jnp.array([0.0, 0.0, 0.0]))


@el.map
def sample_wind(s: el.Seed, _w: Wind) -> Wind:
    return random.normal(random.key(s), shape=(3,))


def calculate_drag(Cd, r, V, A):
    return 0.5 * (Cd * r * V**2 * A)


@el.map
def apply_drag(w: Wind, v: el.WorldVel, f: el.Force) -> el.Force:
    fluid_movement_vector = w
    fluid_movement_vector -= v.linear()

    ball_drag_coefficient = 0.5
    fluid_density = 1.225
    fluid_velocity = la.norm(fluid_movement_vector)
    ball_surface_area = 2 * 3.1415 * BALL_RADIUS**2

    drag_force = calculate_drag(
        ball_drag_coefficient, fluid_density, fluid_velocity, ball_surface_area
    )

    fluid_vector_direction = fluid_movement_vector / fluid_velocity
    return el.SpatialForce(linear=f.force() + drag_force * fluid_vector_direction)


def system() -> el.System:
    effectors = gravity | apply_drag
    sys = sample_wind | bounce | el.six_dof(sys=effectors)
    return sys<|MERGE_RESOLUTION|>--- conflicted
+++ resolved
@@ -38,12 +38,6 @@
         vector_arrow "ball.world_vel[3],ball.world_vel[4],ball.world_vel[5]" origin="ball.world_pos" scale=1.0 name="Ball Velocity" {
             color 0 0 255
         }
-<<<<<<< HEAD
-        vector_arrow "(1, 0, 0)" origin="ball.world_pos" scale=2 name="Ball Velocity"
-        vector_arrow "(0, 1, 0)" origin="ball.world_pos" scale=1.0 name="Ball Velocity" body_frame=#true
-        vector_arrow "(0, 0, 1)" origin="ball.world_pos" scale=1.0 name="Ball Velocity" body_frame=#true normalize=#true
-""")
-=======
         object_3d "(0,0,0,1, 0,0,0)" {
             plane width=2000 depth=2000 {
                 color 32 128 32 125
@@ -52,7 +46,6 @@
     """,
         "ball.kdl",
     )
->>>>>>> 9bef7c4f
     return world
 
 
