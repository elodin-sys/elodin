#![doc = include_str!("../README.md")]
use std::{
    borrow::Cow,
    collections::{BTreeMap, BTreeSet},
    str::FromStr,
    sync::Arc,
};
use unicode_ident::*;

use impeller2::{
    schema::Schema,
    types::{ComponentId, Timestamp},
};
use impeller2_wkt::ComponentPath;
use peg::error::ParseError;

<<<<<<< HEAD
pub mod eql_formulas;

use eql_formulas::{EqlFormula, FormulaRegistry, create_default_registry, first, last, norm};
=======
pub mod formulas;

use formulas::{Formula, FormulaRegistry, create_default_registry};
>>>>>>> 4a265243

#[derive(Debug, Clone, PartialEq)]
pub enum AstNode<'input> {
    Ident(Cow<'input, str>),
    Field(Box<AstNode<'input>>, Cow<'input, str>),
    ArrayIndex(Box<AstNode<'input>>, usize),
    MethodCall(Box<AstNode<'input>>, Cow<'input, str>, Vec<AstNode<'input>>),
    BinaryOp(Box<AstNode<'input>>, Box<AstNode<'input>>, BinaryOp),
    Tuple(Vec<AstNode<'input>>),
    StringLiteral(Cow<'input, str>),
    FloatLiteral(f64),
}

#[derive(Debug, Clone, PartialEq)]
pub enum FmtNode<'input> {
    String(Cow<'input, str>),
    AstNode(AstNode<'input>),
}

#[derive(Debug, Clone, PartialEq, Eq, Copy)]
pub enum BinaryOp {
    Add,
    Sub,
    Mul,
    Div,
}

impl BinaryOp {
    pub fn to_str(&self) -> &'static str {
        match self {
            BinaryOp::Add => "+",
            BinaryOp::Sub => "-",
            BinaryOp::Mul => "*",
            BinaryOp::Div => "/",
        }
    }
}

peg::parser! {
    grammar ast_parser() for str {
        rule _ = quiet!{[' ' | '\n' | '\t']*}

        rule ident_str() -> Cow<'input, str>
            = i:$([c if is_xid_start(c)] [c if is_xid_continue(c)]*) { Cow::Borrowed(i) }

        rule uint() -> usize
            = s:$(['0'..='9']+) { s.parse().unwrap() }

        rule float() -> f64
            = s:$("-"? ['0'..='9']+ ("." ['0'..='9']*)?) { s.parse().unwrap() }

        rule string_literal() -> Cow<'input, str> = "\"" s:$([^'"']*) "\"" { Cow::Borrowed(s) }
        rule comma() = ("," _?)
        rule binary_op() -> BinaryOp = "+" { BinaryOp::Add } / "-" { BinaryOp::Sub } / "*" { BinaryOp::Mul } / "/" { BinaryOp::Div }

        rule fmt_ast_node() -> FmtNode<'input> = "${" e:expr() "}" { FmtNode::AstNode(e) }
        rule fmt_string_node() -> FmtNode<'input> = s:$([^'$']+) { FmtNode::String(Cow::Borrowed(s)) }
        rule fmt_node() -> FmtNode<'input> = fmt_ast_node() / fmt_string_node()
        pub rule fmt_string() -> Vec<FmtNode<'input>> = s:fmt_node()+ { s }

        pub rule expr() -> AstNode<'input> = precedence! {
        a:(@) comma() b:@ { AstNode::Tuple(vec![a, b]) }
        --
        a:(@) _ op:binary_op() _ b:@ { AstNode::BinaryOp(Box::new(a), Box::new(b), op) }
        --
        e:(@) "." i:ident_str() "(" args:expr() ** comma() ")" { AstNode::MethodCall(Box::new(e), i,  args) }
        --
        e:(@) "." i:ident_str() { AstNode::Field(Box::new(e), i) }
        --
        e:(@) "[" i:uint() "]" { AstNode::ArrayIndex(Box::new(e), i) }
        --
        "(" _ e:expr() _ ")" { e }
        --
        f:float() { AstNode::FloatLiteral(f) }
        --
        s:string_literal() { AstNode::StringLiteral(s) }
        --
        s:ident_str() { AstNode::Ident(s) }
        }
    }
}

#[derive(Clone, Debug)]
pub enum Expr {
    // core
    ComponentPart(Arc<ComponentPart>),
    Time(Arc<Component>),
    ArrayAccess(Box<Expr>, usize),
    Tuple(Vec<Expr>),
    FloatLiteral(f64),
    StringLiteral(String),

<<<<<<< HEAD
    Formula(Arc<dyn EqlFormula>, Box<Expr>),

    // norm()
    Norm(Box<Expr>),
=======
    Formula(Arc<dyn Formula>, Box<Expr>),
>>>>>>> 4a265243

    // time limits
    Last(Box<Expr>, hifitime::Duration),
    First(Box<Expr>, hifitime::Duration),

    // infix
    BinaryOp(Box<Expr>, Box<Expr>, BinaryOp),
}

impl Expr {
    fn to_field(&self) -> Result<String, Error> {
        match self {
            Expr::ComponentPart(component) => Ok(component.name.replace(".", "_")),
            Expr::Time(_) => Ok("time".to_string()),
            Expr::Formula(formula, expr) => formula.to_field(expr),
            Expr::BinaryOp(left, right, op) => Ok(format!(
                "({} {} {})",
                left.to_field()?,
                op.to_str(),
                right.to_field()?
            )),

            Expr::ArrayAccess(inner_expr, index) => match inner_expr.as_ref() {
                Expr::ComponentPart(part) if part.component.is_some() => {
                    Ok(format!("{}[{}]", part.name.replace(".", "_"), index + 1))
                }
                _ => Err(Error::InvalidFieldAccess(
                    "array access on non-component".to_string(),
                )),
            },
            Expr::FloatLiteral(f) => Ok(format!("{}", f)),

            expr => Err(Error::InvalidFieldAccess(format!(
                "unsupported expression type for field {expr:?}"
            ))),
        }
    }

    fn to_table(&self) -> Result<String, Error> {
        match self {
            Expr::ComponentPart(component) => Ok(component.name.replace(".", "_")),

            Expr::Time(component) => Ok(component.name.replace(".", "_")),
<<<<<<< HEAD
            Expr::Norm(e) => e.to_table(), // norm()
=======
>>>>>>> 4a265243
            Expr::Formula(_, expr) => expr.to_table(),
            Expr::BinaryOp(left, _, _) => left.to_table(),

            Expr::ArrayAccess(inner_expr, _) => match inner_expr.as_ref() {
                Expr::ComponentPart(_) => inner_expr.to_table(),
                _ => Err(Error::InvalidFieldAccess(
                    "array access on non-component".to_string(),
                )),
            },

            expr => Err(Error::InvalidFieldAccess(format!(
                "unsupported expression type for table {expr:?}"
            ))),
        }
    }

    /// Converts an Expr to a qualified SQL field name (table.field) for use in JOINs.
    fn to_qualified_field(&self) -> Result<String, Error> {
        match self {
<<<<<<< HEAD
            Expr::Norm(e) => norm::to_qualified_field(e),
=======
>>>>>>> 4a265243
            Expr::Formula(formula, expr) => formula.to_qualified_field(expr),
            Expr::BinaryOp(left, right, op) => Ok(format!(
                "({} {} {})",
                left.to_qualified_field()?,
                op.to_str(),
                right.to_qualified_field()?
            )),
            Expr::FloatLiteral(f) => Ok(format!("{}", f)),
            _ => {
                let table = self.to_table()?;
                let field = self.to_field()?;
                Ok(format!("{}.{}", table, field))
            }
        }
    }

    fn to_column_name(&self) -> Option<String> {
        match self {
<<<<<<< HEAD
            Expr::Norm(e) => norm::to_column_name(e),
=======
>>>>>>> 4a265243
            Expr::Formula(formula, expr) => formula.to_column_name(expr),
            Expr::ComponentPart(e) => Some(e.name.clone()),
            Expr::ArrayAccess(expr, index) => match expr.as_ref() {
                Expr::ComponentPart(c) => {
                    if let Some(c) = &c.component {
                        c.element_names
                            .get(*index)
                            .map(|name| format!("{}.{}", c.name, name))
                    } else {
                        None
                    }
                }
                expr => Some(format!("{}[{}]", expr.to_column_name()?, index,)),
            },
            _ => None,
        }
    }

    fn to_select_part(&self) -> Result<String, Error> {
        if let Some(column_name) = self.to_column_name() {
            Ok(format!(
                "{} as '{}'",
                self.to_qualified_field()?,
                column_name
            ))
        } else {
            self.to_qualified_field()
        }
    }

    pub(crate) fn to_sql_time_field(&self) -> Result<String, Error> {
        match self {
            Expr::Tuple(elements) => {
                let Some(first) = elements.first() else {
                    return Err(Error::InvalidFieldAccess("empty tuple".to_string()));
                };
                first.to_sql_time_field()
            }
            expr => expr.to_table().map(|table| format!("{}.time", table)),
        }
    }

    /// Converts an EQL Expr to an SQL query string.
    pub fn to_sql(&self, context: &Context) -> Result<String, Error> {
        match self {
            Expr::Tuple(elements) => {
                if elements.is_empty() {
                    return Err(Error::InvalidFieldAccess("empty tuple".to_string()));
                }

                let mut table_names = BTreeSet::new();
                for element in elements {
                    table_names.insert(element.to_table()?);
                }

                if table_names.len() == 1 {
                    let mut select_parts = Vec::new();
                    for element in elements {
                        select_parts.push(element.to_select_part()?);
                    }
                    Ok(format!(
                        "select {} from {}",
                        select_parts.join(", "),
                        table_names.first().unwrap()
                    ))
                } else {
                    let mut select_parts = Vec::new();
                    for element in elements {
                        select_parts.push(element.to_select_part()?);
                    }
                    let first_table = table_names.first().unwrap();
                    let mut from_clause = table_names.first().unwrap().clone();

                    for table in table_names.iter().skip(1) {
                        from_clause.push_str(&format!(
                            " JOIN {} ON {}.time = {}.time",
                            table, first_table, table
                        ));
                    }

                    Ok(format!(
                        "select {} from {}",
                        select_parts.join(", "),
                        from_clause
                    ))
                }
            }
            Expr::BinaryOp(left, right, op) => {
                let left_table_name = left.to_table()?;
                let right_table_name = right.to_table()?;
                let left_select_part = left.to_qualified_field()?;
                let right_select_part = right.to_qualified_field()?;
                if left_table_name == right_table_name {
                    Ok(format!(
                        "select {} {} {} from {}",
                        left_select_part,
                        op.to_str(),
                        right_select_part,
                        left_table_name
                    ))
                } else {
                    Ok(format!(
                        "select {} {} {} from {} join {} on {}.time = {}.time",
                        left_select_part,
                        op.to_str(),
                        right_select_part,
                        left_table_name,
                        right_table_name,
                        left_table_name,
                        right_table_name
                    ))
                }
            }

<<<<<<< HEAD
            Expr::Last(expr, duration) => last::to_sql(expr, duration, context),
            Expr::First(expr, duration) => first::to_sql(expr, duration, context),

=======
            // Expr::Last(expr, duration) => last::to_sql(expr, duration, context),
            // Expr::First(expr, duration) => first::to_sql(expr, duration, context),
>>>>>>> 4a265243
            Expr::StringLiteral(_) => Err(Error::InvalidFieldAccess(
                "cannot convert string literal to SQL".to_string(),
            )),
            Expr::Formula(formula, expr) => formula.to_sql(expr, context),
            expr => Ok(format!(
                "select {} from {}",
                expr.to_select_part()?,
                expr.to_table()?
            )),
        }
    }
}

pub enum FmtExpr {
    String(String),
    Expr(Expr),
}

#[derive(Clone, Debug)]
pub struct ComponentPart {
    pub name: String,
    pub id: ComponentId,
    pub component: Option<Arc<Component>>,
    pub children: BTreeMap<String, ComponentPart>,
}

#[derive(Clone, Debug)]
pub struct Component {
    pub name: String,
    pub id: ComponentId,
    pub schema: Schema,
    pub element_names: Vec<String>,
}

impl Component {
    pub fn new(name: String, id: ComponentId, schema: Schema) -> Self {
        let element_names = default_element_names(schema.dim());
        Self {
            name,
            id,
            schema,
            element_names,
        }
    }
}

fn default_element_names(shape: &[u64]) -> Vec<String> {
    fn append_elements(shape: &[u64], parent_elem: &str, elems: &mut Vec<String>) {
        if shape.is_empty() {
            elems.push(parent_elem.to_string());
            return;
        }
        for x in 0..shape[0] {
            let mut elem = parent_elem.to_string();
            const ELEMS: [char; 8] = ['x', 'y', 'z', 'w', 'u', 'v', 's', 't'];
            if let Some(x) = ELEMS.get(x as usize) {
                elem.push(*x);
            } else {
                elem.push_str(&x.to_string());
            }
            append_elements(&shape[1..], &elem, elems);
        }
    }
    let mut elems = Vec::new();
    append_elements(shape, "", &mut elems);
    elems
}

#[derive(Debug)]
pub struct Context {
    pub component_parts: BTreeMap<String, ComponentPart>,
    pub earliest_timestamp: Timestamp,
    pub last_timestamp: Timestamp,
    pub formula_registry: FormulaRegistry,
}

impl Default for Context {
    fn default() -> Self {
        Context {
            component_parts: BTreeMap::new(),
            earliest_timestamp: Timestamp(i64::MIN),
            last_timestamp: Timestamp(i64::MAX),
            formula_registry: create_default_registry(),
        }
    }
}

impl Context {
    pub fn from_leaves(
        components: impl IntoIterator<Item = Arc<Component>>,
        earliest_timestamp: Timestamp,
        last_timestamp: Timestamp,
    ) -> Self {
        let mut component_parts = BTreeMap::new();
        for component in components.into_iter() {
            let path = ComponentPath::from_name(&component.name);
            let nodes = component.name.split('.');
            let mut component_parts = &mut component_parts;
            for (part, node) in path
                .path
                .iter()
                .zip(nodes)
                .take(path.path.len().saturating_sub(1))
            {
                let part =
                    component_parts
                        .entry(node.to_string())
                        .or_insert_with(|| ComponentPart {
                            id: part.id,
                            name: part.name.to_string(),
                            children: BTreeMap::new(),
                            component: None,
                        });
                component_parts = &mut part.children;
            }
            let mut nodes = component.name.split('.');
            component_parts.insert(
                nodes.next_back().unwrap().to_string(),
                ComponentPart {
                    id: component.id,
                    name: component.name.clone(),
                    children: BTreeMap::new(),
                    component: Some(component),
                },
            );
        }
        Self {
            component_parts,
            earliest_timestamp,
            last_timestamp,
            formula_registry: create_default_registry(),
        }
    }

    pub fn new(
        component_parts: BTreeMap<String, ComponentPart>,
        earliest_timestamp: Timestamp,
        last_timestamp: Timestamp,
    ) -> Self {
        Self {
            component_parts,
            earliest_timestamp,
            last_timestamp,
            formula_registry: create_default_registry(),
        }
    }

    pub fn sql(&self, query: &str) -> Result<String, Error> {
        let ast = ast_parser::expr(query)?;
        let expr = self.parse(&ast)?;
        expr.to_sql(self)
    }

    pub fn parse_str(&self, query: &str) -> Result<Expr, Error> {
        let ast = ast_parser::expr(query)?;
        self.parse(&ast)
    }

    pub fn parse(&self, ast: &AstNode) -> Result<Expr, Error> {
        match ast {
            AstNode::Ident(cow) => self
                .component_parts
                .get(cow.as_ref())
                .ok_or(Error::ComponentNotFound(cow.to_string()))
                .cloned()
                .map(Arc::new)
                .map(Expr::ComponentPart),
            AstNode::Field(ast_node, cow) => {
                let expr = self.parse(ast_node)?;
                match &expr {
                    Expr::ComponentPart(part) => {
                        if let Some(c) = &part.component {
                            match cow.as_ref() {
                                "time" => return Ok(Expr::Time(c.clone())),
                                _ => {
                                    if let Some(offset) =
                                        c.element_names.iter().position(|name| name == cow.as_ref())
                                    {
                                        return Ok(Expr::ArrayAccess(Box::new(expr), offset));
                                    }
                                }
                            }
                        }
                        part.children
                            .get(cow.as_ref())
                            .ok_or(Error::ComponentNotFound(cow.to_string()))
                            .cloned()
                            .map(Arc::new)
                            .map(Expr::ComponentPart)
                    }
                    _ => Err(Error::InvalidFieldAccess(cow.to_string())),
                }
            }
            AstNode::MethodCall(recv, cow, ast_nodes) => {
                let recv = self.parse(recv)?;
                let args = ast_nodes
                    .iter()
                    .map(|ast_node| self.parse(ast_node))
                    .collect::<Result<Vec<_>, _>>()?;
                if let Some(formula) = self.formula_registry.get(cow.as_ref()) {
<<<<<<< HEAD
                    let arc = Arc::clone(formula);
                    formula.parse(arc, recv, &args)
=======
                    formula.parse(recv, &args)
>>>>>>> 4a265243
                } else {
                    Err(Error::InvalidMethodCall(cow.to_string()))
                }
            }
            AstNode::Tuple(ast_nodes) => ast_nodes
                .iter()
                .map(|ast_node| self.parse(ast_node))
                .collect::<Result<Vec<_>, _>>()
                .map(Expr::Tuple),
            AstNode::StringLiteral(s) => Ok(Expr::StringLiteral(s.to_string())),
            AstNode::BinaryOp(left, right, op) => {
                let left = self.parse(left)?;
                let right = self.parse(right)?;
                Ok(Expr::BinaryOp(Box::new(left), Box::new(right), *op))
            }
            AstNode::FloatLiteral(f) => Ok(Expr::FloatLiteral(*f)),
            AstNode::ArrayIndex(ast_node, index) => {
                let expr = self.parse(ast_node)?;
                match &expr {
                    Expr::ComponentPart(_) => Ok(Expr::ArrayAccess(Box::new(expr), *index)),
                    _ => Err(Error::InvalidFieldAccess(
                        "array access is only valid on a component".to_string(),
                    )),
                }
            }
        }
    }

    pub fn parse_fmt_string(&self, input: &str) -> Result<Vec<FmtExpr>, Error> {
        let fmt_nodes = ast_parser::fmt_string(input)?;
        fmt_nodes
            .into_iter()
            .map(|node| {
                Ok(match node {
                    FmtNode::String(cow) => FmtExpr::String(cow.to_string()),
                    FmtNode::AstNode(ast_node) => FmtExpr::Expr(self.parse(&ast_node)?),
                })
            })
            .collect()
    }

    /// Get suggestions for the given expression
    pub fn get_suggestions(&self, expr: &Expr) -> Vec<String> {
        let mut suggestions: Vec<String> = match expr {
            Expr::ComponentPart(part) => {
                let mut suggestions: Vec<String> = part.children.keys().cloned().collect();
                if let Some(component) = &part.component {
                    suggestions.extend(component.element_names.iter().map(|name| name.to_string()));
                }
                suggestions.push("time".to_string());
                suggestions
            }
            Expr::StringLiteral(_) => Vec::new(),
            _ => Vec::new(),
        };

        for formula in self.formula_registry.iter() {
            suggestions.extend(formula.suggestions(expr, self));
        }

        suggestions.sort();
        suggestions.dedup();
        suggestions
    }

    pub fn get_string_suggestions(&self, input: &str) -> Vec<(String, String)> {
        fn apply_suggestions(
            suggestions: &[String],
            input: &str,
            start: &str,
        ) -> Vec<(String, String)> {
            suggestions
                .iter()
                .map(|s| (s.clone(), format!("{start}{input}.{s}")))
                .collect()
        }

        // strip tuple
        let valid_ast = ast_parser::expr(input.trim().trim_end_matches('.')).is_ok();
        let last_comma_pos = input.rfind(',');
        let last_paren_pos = input.rfind('(');
        let last_end_paren_pos = input.rfind(')');

        let (start, input) = match (
            valid_ast,
            last_comma_pos,
            last_paren_pos,
            last_end_paren_pos,
        ) {
            (true, Some(_), Some(start), Some(end)) if start < end => ("", input),
            (false, Some(comma_pos), Some(paren_pos), None) if comma_pos > paren_pos => {
                let comma_pos = input.rfind(',').unwrap();
                input.split_at(comma_pos + 1)
            }
            (_, Some(comma_pos), _, _) => input.split_at(comma_pos + 1),
            (_, _, Some(paren_pos), _) => input.split_at(paren_pos + 1),
            _ => ("", input),
        };

        if !input.contains(".") {
            let mut component_names = self.component_parts.keys().cloned().collect::<Vec<_>>();
            component_names.sort();
            return component_names
                .into_iter()
                .filter(|n| n.contains(input.trim()))
                .map(|n| (n.clone(), format!("{start}{n}")))
                .collect();
        }

        if let Some(query) = input.strip_suffix('.') {
            let Ok(ast) = ast_parser::expr(query.trim()) else {
                return vec![];
            };
            if let Ok(expr) = self.parse(&ast) {
                return apply_suggestions(&self.get_suggestions(&expr), query, start);
            }
        } else {
            let Some(last_dot) = input.rfind('.') else {
                return vec![];
            };
            let query = &input[..last_dot];
            let trailing = &input.get(last_dot + 1..).unwrap_or_default();
            let Ok(ast) = ast_parser::expr(query.trim()) else {
                return vec![];
            };
            if let Ok(expr) = self.parse(&ast) {
                let mut suggestions = self.get_suggestions(&expr);
                suggestions.retain(|s| s.contains(trailing));
                return apply_suggestions(&suggestions, query, start);
            }
        }

        vec![]
    }
}

pub(crate) fn parse_duration(duration_str: &str) -> Result<hifitime::Duration, Error> {
    let span = jiff::Span::from_str(duration_str)
        .map_err(|err| Error::InvalidMethodCall(err.to_string()))?;
    Ok(hifitime::Duration::from_nanoseconds(
        span.total(jiff::Unit::Nanosecond).unwrap(),
    ))
}

#[derive(Debug, thiserror::Error)]
pub enum Error {
    #[error("entity not found: {0}")]
    ComponentNotFound(String),
    #[error("invalid field access: {0}")]
    InvalidFieldAccess(String),
    #[error("invalid swizzle: {0}")]
    InvalidSwizzle(String),
    #[error("invalid method call: {0}")]
    InvalidMethodCall(String),
    #[error("parse {0}")]
    Parse(#[from] ParseError<peg::str::LineCol>),
    #[error("missing duration: {0}")]
    MissingDuration(String),
}

#[cfg(test)]
mod tests {
    use super::*;
<<<<<<< HEAD
    use crate::eql_formulas::fftfreq;
=======
    use crate::formulas::*;
>>>>>>> 4a265243

    #[test]
    fn test_ast_parse() {
        assert_eq!(
            ast_parser::expr("test").unwrap(),
            AstNode::Ident(Cow::Borrowed("test"))
        );
        assert_eq!(
            ast_parser::expr("foo.bar").unwrap(),
            AstNode::Field(
                Box::new(AstNode::Ident(Cow::Borrowed("foo"))),
                Cow::Borrowed("bar")
            )
        );
        assert_eq!(
            ast_parser::expr("(a, b)").unwrap(),
            AstNode::Tuple(vec![
                AstNode::Ident(Cow::Borrowed("a")),
                AstNode::Ident(Cow::Borrowed("b")),
            ])
        );

        assert_eq!(
            ast_parser::expr("a.bar(b, c)").unwrap(),
            AstNode::MethodCall(
                Box::new(AstNode::Ident(Cow::Borrowed("a"))),
                Cow::Borrowed("bar"),
                vec![AstNode::Tuple(vec![
                    AstNode::Ident(Cow::Borrowed("b")),
                    AstNode::Ident(Cow::Borrowed("c")),
                ])]
            )
        )
    }

    fn create_test_entity_component() -> Arc<Component> {
        use impeller2::types::{ComponentId, PrimType};

        Arc::new(Component::new(
            "a.world_pos".to_string(),
            ComponentId::new("a.world_pos"),
            Schema::new(PrimType::F64, vec![3u64]).unwrap(), // 3D vector schema
        ))
    }

    fn create_test_component_part() -> Arc<ComponentPart> {
        Arc::new(ComponentPart {
            name: "a.world_pos".to_string(),
            id: ComponentId::new("a.world_pos"),
            component: Some(create_test_entity_component()),
            children: Default::default(),
        })
    }

    fn create_test_context() -> Context {
        Context::from_leaves(
            [create_test_entity_component()],
            Timestamp(0),    // earliest_timestamp
            Timestamp(1000), // last_timestamp
        )
    }

    #[test]
    fn test_component_sql() {
        let entity_component = create_test_entity_component();
        let context = create_test_context();

        let expr = Expr::ComponentPart(Arc::new(ComponentPart {
            name: "a.world_pos".to_string(),
            id: ComponentId::new("a.world_pos"),
            component: Some(entity_component),
            children: Default::default(),
        }));
        let result = expr.to_sql(&context);
        assert_eq!(
            result.unwrap(),
            "select a_world_pos.a_world_pos as 'a.world_pos' from a_world_pos"
        );
    }

    #[test]
    fn test_time_sql() {
        let entity_component = create_test_entity_component();
        let context = create_test_context();

        let expr = Expr::Time(entity_component);
        let result = expr.to_sql(&context);
        assert_eq!(result.unwrap(), "select a_world_pos.time from a_world_pos");
    }

    #[test]
    fn test_fftfreq_sql() {
        let entity_component = create_test_entity_component();
        let context = create_test_context();

        let time_expr = Expr::Time(entity_component);
<<<<<<< HEAD
        let expr = Expr::Formula(Arc::new(fftfreq::FftFreq), Box::new(time_expr));
=======
        let expr = Expr::Formula(Arc::new(FftFreq), Box::new(time_expr));
>>>>>>> 4a265243
        let result = expr.to_sql(&context);
        assert_eq!(
            result.unwrap(),
            "select fftfreq(a_world_pos.time) from a_world_pos"
        );
    }

    #[test]
    fn test_fft_sql_via_parse() {
        let context = create_test_context();
        let expr = context.parse_str("a.world_pos[0].fft()").unwrap();
        let sql = expr.to_sql(&context).unwrap();
        assert_eq!(
            sql,
            "select fft(a_world_pos.a_world_pos[1]) as 'fft(a.world_pos.x)' from a_world_pos"
        );
    }

    #[test]
    fn test_fftfreq_sql_via_parse() {
        let context = create_test_context();
        let expr = context.parse_str("a.world_pos.time.fftfreq()").unwrap();
        let sql = expr.to_sql(&context).unwrap();
        assert_eq!(sql, "select fftfreq(a_world_pos.time) from a_world_pos");
    }

    #[test]
    fn test_array_access_sql() {
        let part = create_test_component_part();
        let context = create_test_context();

        // Test first element
        let expr = Expr::ArrayAccess(Box::new(Expr::ComponentPart(part.clone())), 0);
        let result = expr.to_sql(&context);
        assert_eq!(
            result.unwrap(),
            "select a_world_pos.a_world_pos[1] as 'a.world_pos.x' from a_world_pos"
        );

        // Test second element
        let expr = Expr::ArrayAccess(Box::new(Expr::ComponentPart(part.clone())), 1);
        let result = expr.to_sql(&context);
        assert_eq!(
            result.unwrap(),
            "select a_world_pos.a_world_pos[2] as 'a.world_pos.y' from a_world_pos"
        );

        // Test third element
        let expr = Expr::ArrayAccess(Box::new(Expr::ComponentPart(part.clone())), 2);
        let result = expr.to_sql(&context);
        assert_eq!(
            result.unwrap(),
            "select a_world_pos.a_world_pos[3] as 'a.world_pos.z' from a_world_pos"
        );
    }

    #[test]
    fn test_single_table_tuple_sql() {
        let part = create_test_component_part();
        let context = create_test_context();

        // Test Tuple with Time and ArrayAccess
        let expr = Expr::Tuple(vec![
            Expr::Time(part.component.clone().unwrap()),
            Expr::ArrayAccess(Box::new(Expr::ComponentPart(part.clone())), 0),
        ]);
        let result = expr.to_sql(&context);
        assert_eq!(
            result.unwrap(),
            "select a_world_pos.time, a_world_pos.a_world_pos[1] as 'a.world_pos.x' from a_world_pos"
        );

        // Test Tuple with multiple ArrayAccess
        let expr = Expr::Tuple(vec![
            Expr::ArrayAccess(Box::new(Expr::ComponentPart(part.clone())), 0),
            Expr::ArrayAccess(Box::new(Expr::ComponentPart(part.clone())), 1),
            Expr::ArrayAccess(Box::new(Expr::ComponentPart(part.clone())), 2),
        ]);
        let result = expr.to_sql(&context);
        assert_eq!(
            result.unwrap(),
            "select a_world_pos.a_world_pos[1] as 'a.world_pos.x', a_world_pos.a_world_pos[2] as 'a.world_pos.y', a_world_pos.a_world_pos[3] as 'a.world_pos.z' from a_world_pos"
        );
    }

    #[test]
    fn test_two_table_join_sql() {
        use impeller2::types::{ComponentId, PrimType};

        let part1 = create_test_component_part();
        let context = create_test_context();

        let component2 = Arc::new(Component::new(
            "b.velocity".to_string(),
            ComponentId::new("b.velocity"),
            Schema::new(PrimType::F64, vec![3u64]).unwrap(),
        ));

        let part2 = Arc::new(ComponentPart {
            name: "b.velocity".to_string(),
            id: ComponentId::new("b.velocity"),
            component: Some(component2),
            children: BTreeMap::default(),
        });

        // Test Tuple with components from different tables
        let expr = Expr::Tuple(vec![
            Expr::ComponentPart(part1.clone()),
            Expr::ComponentPart(part2.clone()),
        ]);
        let result = expr.to_sql(&context);
        assert_eq!(
            result.unwrap(),
            "select a_world_pos.a_world_pos as 'a.world_pos', b_velocity.b_velocity as 'b.velocity' from a_world_pos JOIN b_velocity ON a_world_pos.time = b_velocity.time"
        );

        // Test Tuple with Time from one table and Component from another
        let expr = Expr::Tuple(vec![
            Expr::Time(part1.component.clone().unwrap()),
            Expr::ComponentPart(part2.clone()),
        ]);
        let result = expr.to_sql(&context);
        assert_eq!(
            result.unwrap(),
            "select a_world_pos.time, b_velocity.b_velocity as 'b.velocity' from a_world_pos JOIN b_velocity ON a_world_pos.time = b_velocity.time"
        );

        // Test Tuple with ArrayAccess from different tables
        let expr = Expr::Tuple(vec![
            Expr::ArrayAccess(Box::new(Expr::ComponentPart(part1.clone())), 0),
            Expr::ArrayAccess(Box::new(Expr::ComponentPart(part2.clone())), 1),
        ]);
        let result = expr.to_sql(&context);
        assert_eq!(
            result.unwrap(),
            "select a_world_pos.a_world_pos[1] as 'a.world_pos.x', b_velocity.b_velocity[2] as 'b.velocity.y' from a_world_pos JOIN b_velocity ON a_world_pos.time = b_velocity.time"
        );
    }

    #[test]
    fn test_three_table_join_sql() {
        use impeller2::types::{ComponentId, PrimType};

        let part1 = create_test_component_part();
        let context = create_test_context();

        let component2 = Arc::new(Component::new(
            "b.velocity".to_string(),
            ComponentId::new("b.velocity"),
            Schema::new(PrimType::F64, vec![3u64]).unwrap(),
        ));

        let part2 = Arc::new(ComponentPart {
            name: "b.velocity".to_string(),
            id: ComponentId::new("b.velocity"),
            component: Some(component2),
            children: BTreeMap::default(),
        });

        let component3 = Arc::new(Component::new(
            "c.acceleration".to_string(),
            ComponentId::new("c.acceleration"),
            Schema::new(PrimType::F64, vec![3u64]).unwrap(),
        ));

        let part3 = Arc::new(ComponentPart {
            name: "c.acceleration".to_string(),
            id: ComponentId::new("c.acceleration"),
            component: Some(component3),
            children: BTreeMap::default(),
        });

        let expr = Expr::Tuple(vec![
            Expr::ComponentPart(part1.clone()),
            Expr::ComponentPart(part2.clone()),
            Expr::ComponentPart(part3.clone()),
        ]);
        let result = expr.to_sql(&context);
        let result_str = result.unwrap();
        assert_eq!(
            result_str,
            "select a_world_pos.a_world_pos as 'a.world_pos', b_velocity.b_velocity as 'b.velocity', c_acceleration.c_acceleration as 'c.acceleration' from a_world_pos JOIN b_velocity ON a_world_pos.time = b_velocity.time JOIN c_acceleration ON a_world_pos.time = c_acceleration.time"
        );
    }

    #[test]
    fn test_norm_sql() {
        // norm()
        let part = create_test_component_part();
        let context = create_test_context();
        let expr = Expr::Formula(Arc::new(Norm), Box::new(Expr::ComponentPart(part)));
        let sql = expr.to_sql(&context).unwrap();
        assert_eq!(
            sql,
            "select sqrt(a_world_pos.a_world_pos[1] * a_world_pos.a_world_pos[1] + a_world_pos.a_world_pos[2] * a_world_pos.a_world_pos[2] + a_world_pos.a_world_pos[3] * a_world_pos.a_world_pos[3]) as 'norm(a.world_pos)' from a_world_pos"
        );
    }

    #[test]
    fn test_element_names() {
        assert_eq!(default_element_names(&[4]), vec!["x", "y", "z", "w"]);
        assert_eq!(default_element_names(&[2, 2]), vec!["xx", "xy", "yx", "yy"]);
    }

    #[test]
    fn test_entity_suggestions() {
        let context = create_test_context();
        let part = context.component_parts.get("a").unwrap();
        let expr = Expr::ComponentPart(Arc::new(part.clone()));

        let suggestions = context.get_suggestions(&expr);
        assert!(suggestions.contains(&"world_pos".to_string()));
        assert!(suggestions.contains(&"time".to_string()));
        assert!(suggestions.contains(&"first(".to_string()));
        assert!(suggestions.contains(&"last(".to_string()));
        assert_eq!(suggestions.len(), 4);
    }

    #[test]
    fn test_component_suggestions() {
        let context = create_test_context();
        let entity = context.component_parts.get("a").unwrap();
        let component = entity.children.get("world_pos").unwrap();
        let expr = Expr::ComponentPart(Arc::new(component.clone()));

        let suggestions = context.get_suggestions(&expr);
        assert!(suggestions.contains(&"first(".to_string()));
        assert!(suggestions.contains(&"last(".to_string()));
        assert!(suggestions.contains(&"norm()".to_string()));
        assert!(suggestions.contains(&"time".to_string()));
        assert!(suggestions.contains(&"x".to_string()));
        assert!(suggestions.contains(&"y".to_string()));
        assert!(suggestions.contains(&"z".to_string()));
        assert!(!suggestions.contains(&"w".to_string()));
    }

    #[test]
    fn test_time_suggestions() {
        let component = create_test_entity_component();
        let expr = Expr::Time(component);
        let context = create_test_context();

        let suggestions = context.get_suggestions(&expr);
        assert_eq!(suggestions, vec!["fftfreq()"]);
    }

    #[test]
    fn test_array_access_suggestions() {
        let component = create_test_component_part();
        let expr = Expr::ArrayAccess(Box::new(Expr::ComponentPart(component)), 0);
        let context = create_test_context();

        let suggestions = context.get_suggestions(&expr);
        assert!(suggestions.contains(&"fft()".to_string()));
        assert!(suggestions.contains(&"first(".to_string()));
        assert!(suggestions.contains(&"last(".to_string()));
    }

    #[test]
    fn test_formula_suggestions() {
        let context = create_test_context();
        let expr = context.parse_str("a.world_pos[0].fft()").unwrap();
        let suggestions = context.get_suggestions(&expr);
        assert_eq!(suggestions, vec!["first", "last"]);
    }

    #[test]
    fn test_string_suggestions_empty() {
        let context = create_test_context();
        let suggestions = context
            .get_string_suggestions("")
            .into_iter()
            .map(|(s, _)| s)
            .collect::<Vec<_>>();

        assert!(suggestions.contains(&"a".to_string()));
        assert_eq!(suggestions.len(), 1);
    }

    #[test]
    fn test_string_suggestions_with_period() {
        let context = create_test_context();
        let suggestions = context
            .get_string_suggestions("a.")
            .into_iter()
            .map(|(s, _)| s)
            .collect::<Vec<_>>();

        assert!(suggestions.contains(&"world_pos".to_string()));
        assert!(suggestions.contains(&"time".to_string()));
        assert!(suggestions.contains(&"first(".to_string()));
        assert!(suggestions.contains(&"last(".to_string()));
    }

    #[test]
    fn test_string_suggestions_component_with_period() {
        let context = create_test_context();
        let suggestions = context
            .get_string_suggestions("a.world_pos.")
            .into_iter()
            .map(|(s, _)| s)
            .collect::<Vec<_>>();

        assert!(suggestions.contains(&"first(".to_string()));
        assert!(suggestions.contains(&"last(".to_string()));
        assert!(suggestions.contains(&"norm()".to_string()));
        assert!(suggestions.contains(&"time".to_string()));
        assert!(suggestions.contains(&"x".to_string()));
    }

    #[test]
    fn test_string_suggestions_invalid_input() {
        let context = create_test_context();
        let suggestions = context.get_string_suggestions("invalid_entity.");

        assert!(suggestions.is_empty());
    }

    #[test]
    fn test_trailing_int_ident() {
        assert_eq!(
            ast_parser::expr("cow_0").unwrap(),
            AstNode::Ident(Cow::Borrowed("cow_0"))
        );
    }

    #[test]
    fn test_fmt_string() {
        assert_eq!(
            ast_parser::fmt_string("test${foo}test").unwrap(),
            vec![
                FmtNode::String(Cow::Borrowed("test")),
                FmtNode::AstNode(AstNode::Ident(Cow::Borrowed("foo"))),
                FmtNode::String(Cow::Borrowed("test")),
            ]
        );
        assert_eq!(
            ast_parser::fmt_string("test${x + 1}test").unwrap(),
            vec![
                FmtNode::String(Cow::Borrowed("test")),
                FmtNode::AstNode(AstNode::BinaryOp(
                    Box::new(AstNode::Ident(Cow::Borrowed("x"))),
                    Box::new(AstNode::FloatLiteral(1.0)),
                    BinaryOp::Add
                )),
                FmtNode::String(Cow::Borrowed("test")),
            ]
        );
    }

    #[test]
    fn test_rocket_string() {
        assert_eq!(
            ast_parser::expr("rocket.fin_deflect[0]").unwrap(),
            AstNode::ArrayIndex(
                Box::new(AstNode::Field(
                    Box::new(AstNode::Ident("rocket".into())),
                    "fin_deflect".into()
                )),
                0
            )
        );
    }
}<|MERGE_RESOLUTION|>--- conflicted
+++ resolved
@@ -14,15 +14,9 @@
 use impeller2_wkt::ComponentPath;
 use peg::error::ParseError;
 
-<<<<<<< HEAD
-pub mod eql_formulas;
-
-use eql_formulas::{EqlFormula, FormulaRegistry, create_default_registry, first, last, norm};
-=======
 pub mod formulas;
 
 use formulas::{Formula, FormulaRegistry, create_default_registry};
->>>>>>> 4a265243
 
 #[derive(Debug, Clone, PartialEq)]
 pub enum AstNode<'input> {
@@ -115,14 +109,7 @@
     FloatLiteral(f64),
     StringLiteral(String),
 
-<<<<<<< HEAD
-    Formula(Arc<dyn EqlFormula>, Box<Expr>),
-
-    // norm()
-    Norm(Box<Expr>),
-=======
     Formula(Arc<dyn Formula>, Box<Expr>),
->>>>>>> 4a265243
 
     // time limits
     Last(Box<Expr>, hifitime::Duration),
@@ -166,10 +153,6 @@
             Expr::ComponentPart(component) => Ok(component.name.replace(".", "_")),
 
             Expr::Time(component) => Ok(component.name.replace(".", "_")),
-<<<<<<< HEAD
-            Expr::Norm(e) => e.to_table(), // norm()
-=======
->>>>>>> 4a265243
             Expr::Formula(_, expr) => expr.to_table(),
             Expr::BinaryOp(left, _, _) => left.to_table(),
 
@@ -189,10 +172,6 @@
     /// Converts an Expr to a qualified SQL field name (table.field) for use in JOINs.
     fn to_qualified_field(&self) -> Result<String, Error> {
         match self {
-<<<<<<< HEAD
-            Expr::Norm(e) => norm::to_qualified_field(e),
-=======
->>>>>>> 4a265243
             Expr::Formula(formula, expr) => formula.to_qualified_field(expr),
             Expr::BinaryOp(left, right, op) => Ok(format!(
                 "({} {} {})",
@@ -211,10 +190,6 @@
 
     fn to_column_name(&self) -> Option<String> {
         match self {
-<<<<<<< HEAD
-            Expr::Norm(e) => norm::to_column_name(e),
-=======
->>>>>>> 4a265243
             Expr::Formula(formula, expr) => formula.to_column_name(expr),
             Expr::ComponentPart(e) => Some(e.name.clone()),
             Expr::ArrayAccess(expr, index) => match expr.as_ref() {
@@ -329,14 +304,6 @@
                 }
             }
 
-<<<<<<< HEAD
-            Expr::Last(expr, duration) => last::to_sql(expr, duration, context),
-            Expr::First(expr, duration) => first::to_sql(expr, duration, context),
-
-=======
-            // Expr::Last(expr, duration) => last::to_sql(expr, duration, context),
-            // Expr::First(expr, duration) => first::to_sql(expr, duration, context),
->>>>>>> 4a265243
             Expr::StringLiteral(_) => Err(Error::InvalidFieldAccess(
                 "cannot convert string literal to SQL".to_string(),
             )),
@@ -537,12 +504,7 @@
                     .map(|ast_node| self.parse(ast_node))
                     .collect::<Result<Vec<_>, _>>()?;
                 if let Some(formula) = self.formula_registry.get(cow.as_ref()) {
-<<<<<<< HEAD
-                    let arc = Arc::clone(formula);
-                    formula.parse(arc, recv, &args)
-=======
                     formula.parse(recv, &args)
->>>>>>> 4a265243
                 } else {
                     Err(Error::InvalidMethodCall(cow.to_string()))
                 }
@@ -706,11 +668,7 @@
 #[cfg(test)]
 mod tests {
     use super::*;
-<<<<<<< HEAD
-    use crate::eql_formulas::fftfreq;
-=======
     use crate::formulas::*;
->>>>>>> 4a265243
 
     #[test]
     fn test_ast_parse() {
@@ -807,11 +765,7 @@
         let context = create_test_context();
 
         let time_expr = Expr::Time(entity_component);
-<<<<<<< HEAD
-        let expr = Expr::Formula(Arc::new(fftfreq::FftFreq), Box::new(time_expr));
-=======
         let expr = Expr::Formula(Arc::new(FftFreq), Box::new(time_expr));
->>>>>>> 4a265243
         let result = expr.to_sql(&context);
         assert_eq!(
             result.unwrap(),
