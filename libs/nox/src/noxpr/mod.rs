<<<<<<< HEAD
pub mod batch_dfs;
// We only use the batch module for testing purposes.
#[cfg(test)]
=======
#![doc = include_str!("README.md")]
>>>>>>> 119ccbbe
mod batch;
mod builder;
mod client;
mod comp;
mod comp_fn;
mod exec;
mod node;
mod repr;
mod scalar;
mod tensor;
mod transfer;
mod vector;

#[cfg(feature = "jax")]
mod py;

pub use builder::*;
pub use client::*;
pub use comp::*;
pub use comp_fn::*;
pub use exec::*;
pub use node::*;
pub use repr::*;
pub use tensor::*;
pub use transfer::*;<|MERGE_RESOLUTION|>--- conflicted
+++ resolved
@@ -1,10 +1,7 @@
-<<<<<<< HEAD
+#![doc = include_str!("README.md")]
 pub mod batch_dfs;
 // We only use the batch module for testing purposes.
 #[cfg(test)]
-=======
-#![doc = include_str!("README.md")]
->>>>>>> 119ccbbe
 mod batch;
 mod builder;
 mod client;
