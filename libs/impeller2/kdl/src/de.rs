use impeller2_wkt::{Color, Schematic, SchematicElem, VectorArrow3d};
use kdl::{KdlDocument, KdlNode};
use std::collections::HashMap;
use std::str::FromStr;
use std::time::Duration;

use impeller2_wkt::*;

use crate::KdlSchematicError;

pub fn parse_schematic(input: &str) -> Result<Schematic, KdlSchematicError> {
    let doc = input
        .parse::<KdlDocument>()
        .map_err(|source| KdlSchematicError::ParseError {
            source,
            src: input.to_string(),
            span: (0, input.len()).into(),
        })?;

    let mut schematic = Schematic::default();

    for node in doc.nodes() {
        let elem = parse_schematic_elem(node, input)?;
        schematic.elems.push(elem);
    }

    Ok(schematic)
}

fn parse_schematic_elem(node: &KdlNode, src: &str) -> Result<SchematicElem, KdlSchematicError> {
    match node.name().value() {
        "tabs" | "hsplit" | "vsplit" | "viewport" | "graph" | "component_monitor"
        | "action_pane" | "query_table" | "query_plot" | "inspector" | "hierarchy"
        | "schematic_tree" | "dashboard" => Ok(SchematicElem::Panel(parse_panel(node, src)?)),
        "object_3d" => Ok(SchematicElem::Object3d(parse_object_3d(node, src)?)),
        "line_3d" => Ok(SchematicElem::Line3d(parse_line_3d(node, src)?)),
        "vector_arrow" => Ok(SchematicElem::VectorArrow(parse_vector_arrow(node, src)?)),
        _ => Err(KdlSchematicError::UnknownNode {
            node_type: node.name().to_string(),
            src: src.to_string(),
            span: node.span(),
        }),
    }
}

fn parse_panel(node: &KdlNode, src: &str) -> Result<Panel, KdlSchematicError> {
    match node.name().value() {
        "tabs" => {
            let mut panels = Vec::new();
            if let Some(children) = node.children() {
                for child in children.nodes() {
                    panels.push(parse_panel(child, src)?);
                }
            }
            Ok(Panel::Tabs(panels))
        }
        "hsplit" => parse_split(node, src, true),
        "vsplit" => parse_split(node, src, false),
        "viewport" => parse_viewport(node),
        "graph" => parse_graph(node, src),
        "component_monitor" => parse_component_monitor(node, src),
        "action_pane" => parse_action_pane(node, src),
        "query_table" => parse_query_table(node),
        "query_plot" => parse_query_plot(node, src),
        "inspector" => Ok(Panel::Inspector),
        "hierarchy" => Ok(Panel::Hierarchy),
        "schematic_tree" => Ok(Panel::SchematicTree),
        "dashboard" => parse_dashboard(node),
        _ => Err(KdlSchematicError::UnknownNode {
            node_type: node.name().to_string(),
            src: src.to_string(),
            span: node.span(),
        }),
    }
}

fn parse_split(node: &KdlNode, src: &str, is_horizontal: bool) -> Result<Panel, KdlSchematicError> {
    let mut panels = Vec::new();
    let mut shares = HashMap::new();

    if let Some(children) = node.children() {
        for (i, child) in children.nodes().iter().enumerate() {
            panels.push(parse_panel(child, src)?);

            // Look for share property on child
            if let Some(share_val) = child.get("share")
                && let Some(share) = share_val.as_float()
            {
                shares.insert(i, share as f32);
            }
        }
    }

    let active = node
        .get("active")
        .and_then(|v| v.as_bool())
        .unwrap_or(false);

    let name = node
        .get("name")
        .and_then(|v| v.as_string())
        .map(|s| s.to_string());

    let split = Split {
        panels,
        shares,
        active,
        name,
    };

    if is_horizontal {
        Ok(Panel::HSplit(split))
    } else {
        Ok(Panel::VSplit(split))
    }
}

fn parse_viewport(node: &KdlNode) -> Result<Panel, KdlSchematicError> {
    let fov = node.get("fov").and_then(|v| v.as_float()).unwrap_or(45.0) as f32;

    let active = node
        .get("active")
        .and_then(|v| v.as_bool())
        .unwrap_or(false);

    let name = node
        .get("name")
        .and_then(|v| v.as_string())
        .map(|s| s.to_string());
    let show_grid = node
        .get("show_grid")
        .and_then(|v| v.as_bool())
        .unwrap_or(false);

    let hdr = node.get("hdr").and_then(|v| v.as_bool()).unwrap_or(false);

    let pos = node
        .get("pos")
        .and_then(|v| v.as_string())
        .map(|s| s.to_string());

    let look_at = node
        .get("look_at")
        .and_then(|v| v.as_string())
        .map(|s| s.to_string());

    Ok(Panel::Viewport(Viewport {
        fov,
        active,
        show_grid,
        hdr,
        name,
        pos,
        look_at,
        aux: (),
    }))
}

fn parse_graph(node: &KdlNode, src: &str) -> Result<Panel, KdlSchematicError> {
    let eql = node
        .entries()
        .iter()
        .find(|e| e.name().is_none())
        .and_then(|e| e.value().as_string())
        .ok_or_else(|| KdlSchematicError::MissingProperty {
            property: "eql".to_string(),
            node: "graph".to_string(),
            src: src.to_string(),
            span: node.span(),
        })?
        .to_string();

    let name = node
        .get("name")
        .and_then(|v| v.as_string())
        .map(|s| s.to_string());

    let graph_type = node
        .get("type")
        .and_then(|v| v.as_string())
        .map(|s| match s {
            "line" => GraphType::Line,
            "point" => GraphType::Point,
            "bar" => GraphType::Bar,
            _ => GraphType::Line,
        })
        .unwrap_or(GraphType::Line);

    let auto_y_range = node
        .get("auto_y_range")
        .and_then(|v| v.as_bool())
        .unwrap_or(true);

    let y_range = if let (Some(y_min), Some(y_max)) = (
        node.get("y_min").and_then(|v| v.as_float()),
        node.get("y_max").and_then(|v| v.as_float()),
    ) {
        y_min..y_max
    } else {
        0.0..1.0
    };
    let colors: Vec<_> = parse_color_children_from_node(node).collect();

    Ok(Panel::Graph(Graph {
        eql,
        name,
        graph_type,
        auto_y_range,
        y_range,
        aux: (),
        colors,
    }))
}

fn parse_component_monitor(node: &KdlNode, src: &str) -> Result<Panel, KdlSchematicError> {
    let component_name = node
        .get("component_name")
        .and_then(|v| v.as_string())
        .ok_or_else(|| KdlSchematicError::MissingProperty {
            property: "component_name".to_string(),
            node: "component_monitor".to_string(),
            src: src.to_string(),
            span: node.span(),
        })?;

    Ok(Panel::ComponentMonitor(ComponentMonitor {
        component_name: component_name.to_string(),
    }))
}

fn parse_action_pane(node: &KdlNode, src: &str) -> Result<Panel, KdlSchematicError> {
    let label = node
        .entries()
        .iter()
        .find(|e| e.name().is_none())
        .and_then(|e| e.value().as_string())
        .ok_or_else(|| KdlSchematicError::MissingProperty {
            property: "label".to_string(),
            node: "action_pane".to_string(),
            src: src.to_string(),
            span: node.span(),
        })?
        .to_string();

    let lua = node
        .get("lua")
        .and_then(|v| v.as_string())
        .ok_or_else(|| KdlSchematicError::MissingProperty {
            property: "lua".to_string(),
            node: "action_pane".to_string(),
            src: src.to_string(),
            span: node.span(),
        })?
        .to_string();

    Ok(Panel::ActionPane(ActionPane { label, lua }))
}

fn parse_query_table(node: &KdlNode) -> Result<Panel, KdlSchematicError> {
    let query = node
        .entries()
        .iter()
        .find(|e| e.name().is_none())
        .and_then(|e| e.value().as_string())
        .unwrap_or_default()
        .to_string();

    let query_type = node
        .get("type")
        .and_then(|v| v.as_string())
        .map(|s| match s {
            "sql" => QueryType::SQL,
            "eql" => QueryType::EQL,
            _ => QueryType::EQL,
        })
        .unwrap_or(QueryType::EQL);

    Ok(Panel::QueryTable(QueryTable { query, query_type }))
}

fn parse_query_plot(node: &KdlNode, src: &str) -> Result<Panel, KdlSchematicError> {
    let label = node
        .entries()
        .iter()
        .find(|e| e.name().is_none())
        .ok_or_else(|| KdlSchematicError::MissingProperty {
            property: "label".to_string(),
            node: "query_plot".to_string(),
            src: src.to_string(),
            span: node.span(),
        })?
        .to_string();

    let query = node
        .get("query")
        .and_then(|v| v.as_string())
        .ok_or_else(|| KdlSchematicError::MissingProperty {
            property: "query".to_string(),
            node: "query_plot".to_string(),
            src: src.to_string(),
            span: node.span(),
        })?
        .to_string();

    let refresh_interval = node
        .get("refresh_interval")
        .and_then(|v| v.as_integer())
        .map(|ms| Duration::from_millis(ms as u64))
        .unwrap_or(Duration::from_secs(1));

    let auto_refresh = node
        .get("auto_refresh")
        .and_then(|v| v.as_bool())
        .unwrap_or(false);

    let color = parse_color_from_node_or_children(node, None).unwrap_or(Color::WHITE);

    let query_type = node
        .get("type")
        .and_then(|v| v.as_string())
        .map(|s| match s {
            "sql" => QueryType::SQL,
            "eql" => QueryType::EQL,
            _ => QueryType::EQL,
        })
        .unwrap_or(QueryType::EQL);

    Ok(Panel::QueryPlot(QueryPlot {
        label,
        query,
        refresh_interval,
        auto_refresh,
        color,
        query_type,
        aux: (),
    }))
}

fn parse_object_3d(node: &KdlNode, src: &str) -> Result<Object3D, KdlSchematicError> {
    let eql = node
        .entries()
        .iter()
        .find(|e| e.name().is_none())
        .and_then(|e| e.value().as_string())
        .ok_or_else(|| KdlSchematicError::MissingProperty {
            property: "eql".to_string(),
            node: "object_3d".to_string(),
            src: src.to_string(),
            span: node.span(),
        })?
        .to_string();

    let mesh = if let Some(children) = node.children() {
        parse_object_3d_mesh(children.nodes().first(), src)?
    } else {
        return Err(KdlSchematicError::MissingProperty {
            property: "mesh".to_string(),
            node: "object_3d".to_string(),
            src: src.to_string(),
            span: node.span(),
        });
    };

    Ok(Object3D { eql, mesh, aux: () })
}

fn parse_object_3d_mesh(
    node: Option<&KdlNode>,
    src: &str,
) -> Result<Object3DMesh, KdlSchematicError> {
    let node = node.ok_or_else(|| KdlSchematicError::MissingProperty {
        property: "mesh".to_string(),
        node: "object_3d".to_string(),
        src: src.to_string(),
        span: (0, 0).into(),
    })?;

    match node.name().value() {
        "glb" => {
            let path = node
                .get("path")
                .and_then(|v| v.as_string())
                .ok_or_else(|| KdlSchematicError::MissingProperty {
                    property: "path".to_string(),
                    node: "glb".to_string(),
                    src: src.to_string(),
                    span: node.span(),
                })?;

            Ok(Object3DMesh::Glb(path.to_string()))
        }
        "sphere" => {
            let radius = node
                .get("radius")
                .and_then(|v| v.as_float())
                .ok_or_else(|| KdlSchematicError::MissingProperty {
                    property: "radius".to_string(),
                    node: "sphere".to_string(),
                    src: src.to_string(),
                    span: node.span(),
                })? as f32;

            let mesh = Mesh::Sphere { radius };
            let material = parse_material_from_node(node).unwrap_or(Material::color(1.0, 1.0, 1.0));

            Ok(Object3DMesh::Mesh { mesh, material })
        }
        "box" => {
            let x = node.get("x").and_then(|v| v.as_float()).ok_or_else(|| {
                KdlSchematicError::MissingProperty {
                    property: "x".to_string(),
                    node: "box".to_string(),
                    src: src.to_string(),
                    span: node.span(),
                }
            })? as f32;

            let y = node.get("y").and_then(|v| v.as_float()).ok_or_else(|| {
                KdlSchematicError::MissingProperty {
                    property: "y".to_string(),
                    node: "box".to_string(),
                    src: src.to_string(),
                    span: node.span(),
                }
            })? as f32;

            let z = node.get("z").and_then(|v| v.as_float()).ok_or_else(|| {
                KdlSchematicError::MissingProperty {
                    property: "z".to_string(),
                    node: "box".to_string(),
                    src: src.to_string(),
                    span: node.span(),
                }
            })? as f32;

            let mesh = Mesh::Box { x, y, z };
            let material = parse_material_from_node(node).unwrap_or(Material::color(1.0, 1.0, 1.0));

            Ok(Object3DMesh::Mesh { mesh, material })
        }
        "cylinder" => {
            let radius = node
                .get("radius")
                .and_then(|v| v.as_float())
                .ok_or_else(|| KdlSchematicError::MissingProperty {
                    property: "radius".to_string(),
                    node: "cylinder".to_string(),
                    src: src.to_string(),
                    span: node.span(),
                })? as f32;

            let height = node
                .get("height")
                .and_then(|v| v.as_float())
                .ok_or_else(|| KdlSchematicError::MissingProperty {
                    property: "height".to_string(),
                    node: "cylinder".to_string(),
                    src: src.to_string(),
                    span: node.span(),
                })? as f32;

            let mesh = Mesh::Cylinder { radius, height };
            let material = parse_material_from_node(node).unwrap_or(Material::color(1.0, 1.0, 1.0));

            Ok(Object3DMesh::Mesh { mesh, material })
        }
        "plane" => {
            let size = node
                .get("size")
                .and_then(|v| v.as_float())
                .map(|v| v as f32)
                .unwrap_or(10.0);

            let width = node
                .get("width")
                .and_then(|v| v.as_float())
                .map(|v| v as f32)
                .unwrap_or(size);

            let depth = node
                .get("depth")
                .and_then(|v| v.as_float())
                .map(|v| v as f32)
                .unwrap_or(size);

            let mesh = Mesh::Plane { width, depth };
            let material = parse_material_from_node(node).unwrap_or(Material::color(1.0, 1.0, 1.0));

            Ok(Object3DMesh::Mesh { mesh, material })
        }
        "ellipsoid" => {
            let scale = node
                .get("scale")
                .and_then(|v| v.as_string())
                .map(str::to_string)
                .unwrap_or_else(impeller2_wkt::default_ellipsoid_scale_expr);

            let color = parse_color_from_node_or_children(node, None)
                .unwrap_or_else(impeller2_wkt::default_ellipsoid_color);

            Ok(Object3DMesh::Ellipsoid { scale, color })
        }
        _ => Err(KdlSchematicError::UnknownNode {
            node_type: node.name().value().to_string(),
            src: src.to_string(),
            span: node.span(),
        }),
    }
}

fn parse_line_3d(node: &KdlNode, src: &str) -> Result<Line3d, KdlSchematicError> {
    let eql = node
        .entries()
        .iter()
        .find(|e| e.name().is_none())
        .and_then(|e| e.value().as_string())
        .ok_or_else(|| KdlSchematicError::MissingProperty {
            property: "eql".to_string(),
            node: "line_3d".to_string(),
            src: src.to_string(),
            span: node.span(),
        })?
        .to_string();

    let line_width = node
        .get("line_width")
        .and_then(|v| v.as_float())
        .unwrap_or(1.0) as f32;

    let color = parse_color_from_node_or_children(node, None).unwrap_or(Color::WHITE);

    let perspective = node
        .get("perspective")
        .and_then(|v| v.as_bool())
        .unwrap_or(true);

    Ok(Line3d {
        eql,
        line_width,
        color,
        perspective,
        aux: (),
    })
}

fn parse_vector_arrow(node: &KdlNode, src: &str) -> Result<VectorArrow3d, KdlSchematicError> {
    let vector = node
        .entries()
        .iter()
        .find(|e| e.name().is_none())
        .and_then(|e| e.value().as_string())
        .ok_or_else(|| KdlSchematicError::MissingProperty {
            property: "vector".to_string(),
            node: "vector_arrow".to_string(),
            src: src.to_string(),
            span: node.span(),
        })?
        .to_string();

    let origin = node
        .get("origin")
        .and_then(|v| v.as_string())
        .map(|s| s.to_string());

    let scale = match node.entry("scale") {
        None => 1.0,
        Some(entry) => {
            let value = entry.value();
            if let Some(value) = value.as_float() {
                value as f32
            } else if let Some(value) = value.as_integer() {
                value as f32
            } else {
                return Err(KdlSchematicError::InvalidValue {
                    property: "scale".to_string(),
                    node: "vector_arrow".to_string(),
                    expected: "a numeric value".to_string(),
                    src: src.to_string(),
                    span: entry.span(),
                });
            }
        }
    };

    let name = node
        .get("name")
        .and_then(|v| v.as_string())
        .map(|s| s.to_string());

    let in_body_frame = node
        .get("in_body_frame")
        .and_then(|v| v.as_bool())
        .unwrap_or(false);

    let color = parse_color_from_node_or_children(node, None).unwrap_or(Color::WHITE);

    Ok(VectorArrow3d {
        vector,
        origin,
        scale,
        name,
        color,
        in_body_frame,
        aux: (),
    })
}

fn parse_color_from_node_or_children(node: &KdlNode, color_tag: Option<&str>) -> Option<Color> {
    // First try to parse color from the node itself
    if let Some(color) = parse_color_from_node(node) {
        return Some(color);
    }

    let color_tag = color_tag.unwrap_or("color");
    // If no color found on the node, look for color child nodes
    if let Some(children) = node.children() {
        for child in children.nodes() {
            if child.name().value() == color_tag
                && let Some(color) = parse_color_from_node(child)
            {
                return Some(color);
            }
        }
    }

    None
}

fn color_component_from_integer(value: i64) -> Option<f32> {
    if (0..=255).contains(&value) {
        Some((value as f32) / 255.0)
    } else {
        None
    }
}

fn parse_color_component_value(value: &kdl::KdlValue) -> Option<f32> {
    if let Some(integer) = value.as_integer() {
        let Ok(integer) = i64::try_from(integer) else {
            return None;
        };
        color_component_from_integer(integer)
    } else {
        None
    }
}

fn parse_color_component_str(value: &str) -> Option<f32> {
    value
        .parse::<i64>()
        .ok()
        .and_then(color_component_from_integer)
}

fn parse_named_color(name: &str) -> Option<Color> {
    match name {
        "black" => Some(Color::BLACK),
        "white" => Some(Color::WHITE),
        "blue" => Some(Color::BLUE),
        "orange" => Some(Color::ORANGE),
        "yellow" => Some(Color::YELLOW),
        "yalk" => Some(Color::YALK),
        "pink" => Some(Color::PINK),
        "cyan" => Some(Color::CYAN),
        "gray" => Some(Color::GRAY),
        "green" => Some(Color::GREEN),
        "mint" => Some(Color::MINT),
        "turquoise" => Some(Color::TURQUOISE),
        "slate" => Some(Color::SLATE),
        "pumpkin" => Some(Color::PUMPKIN),
        "yolk" => Some(Color::YOLK),
        "peach" => Some(Color::PEACH),
        "reddish" => Some(Color::REDDISH),
        "hyperblue" => Some(Color::HYPERBLUE),
        _ => None,
    }
}

fn parse_color_from_node(node: &KdlNode) -> Option<Color> {
    // First try to read from positional arguments (0,1,2,3)
    let entries = node.entries();
    let positional_entries: Vec<_> = entries.iter().filter(|e| e.name().is_none()).collect();

    if positional_entries.len() >= 3
        && let (Some(r), Some(g), Some(b)) = (
            parse_color_component_value(positional_entries[0].value()),
            parse_color_component_value(positional_entries[1].value()),
            parse_color_component_value(positional_entries[2].value()),
        )
    {
        let a = positional_entries
            .get(3)
            .and_then(|entry| parse_color_component_value(entry.value()))
            .unwrap_or(1.0);

        return Some(Color::rgba(r, g, b, a));
    }

    if let Some(first) = positional_entries.first()
        && let Some(name) = first.value().as_string()
        && let Some(mut color) = parse_named_color(name)
    {
        if let Some(alpha_entry) = positional_entries.get(1)
            && let Some(alpha) = parse_color_component_value(alpha_entry.value())
        {
            color.a = alpha;
        }
        return Some(color);
    }

    if let Some(color_value) = node.get("color").and_then(|v| v.as_string()) {
        if color_value.starts_with('(') && color_value.ends_with(')') {
            let values: Vec<&str> = color_value[1..color_value.len() - 1]
                .split(',')
                .map(|s| s.trim())
                .collect();

            if values.len() >= 3
                && let (Some(r), Some(g), Some(b)) = (
                    parse_color_component_str(values[0]),
                    parse_color_component_str(values[1]),
                    parse_color_component_str(values[2]),
                )
            {
                let a = values
                    .get(3)
                    .and_then(|v| parse_color_component_str(v))
                    .unwrap_or(1.0);

                return Some(Color::rgba(r, g, b, a));
            }
        }

        // Fall back to named colors
        parse_named_color(color_value)
    } else {
        None
    }
}

fn parse_color_children_from_node(node: &KdlNode) -> impl Iterator<Item = Color> {
    node.children()
        .into_iter()
        .flat_map(|c| c.nodes())
        .filter_map(parse_color_from_node)
}

fn parse_material_from_node(node: &KdlNode) -> Option<Material> {
    parse_color_from_node_or_children(node, None).map(|color| Material { base_color: color })
}

fn parse_dashboard(node: &KdlNode) -> Result<Panel, KdlSchematicError> {
    let root = parse_dashboard_node(node)?;

    Ok(Panel::Dashboard(Box::new(Dashboard { root, aux: () })))
}

fn parse_dashboard_node(node: &KdlNode) -> Result<DashboardNode<()>, KdlSchematicError> {
    let display = node
        .get("display")
        .and_then(|v| v.as_string())
        .and_then(|s| Display::from_str(s).ok())
        .unwrap_or_default();

    let box_sizing = node
        .get("box_sizing")
        .and_then(|v| v.as_string())
        .and_then(|s| BoxSizing::from_str(s).ok())
        .unwrap_or_default();

    let position_type = node
        .get("position_type")
        .and_then(|v| v.as_string())
        .and_then(|s| PositionType::from_str(s).ok())
        .unwrap_or_default();

    let overflow = node
        .get("overflow")
        .and_then(parse_overflow_from_value)
        .unwrap_or(Overflow {
            x: OverflowAxis::Visible,
            y: OverflowAxis::Visible,
        });

    let overflow_clip_margin = node
        .get("overflow_clip_margin")
        .and_then(parse_overflow_clip_margin_from_value)
        .unwrap_or(OverflowClipMargin {
            visual_box: OverflowClipBox::ContentBox,
            margin: 0.0,
        });

    let left = node
        .get("left")
        .map(parse_val_from_value)
        .unwrap_or(Val::Auto);
    let right = node
        .get("right")
        .map(parse_val_from_value)
        .unwrap_or(Val::Auto);
    let top = node
        .get("top")
        .map(parse_val_from_value)
        .unwrap_or(Val::Auto);
    let bottom = node
        .get("bottom")
        .map(parse_val_from_value)
        .unwrap_or(Val::Auto);
    let width = node
        .get("width")
        .map(parse_val_from_value)
        .unwrap_or(Val::Auto);
    let height = node
        .get("height")
        .map(parse_val_from_value)
        .unwrap_or(Val::Auto);
    let min_width = node
        .get("min_width")
        .map(parse_val_from_value)
        .unwrap_or(Val::Auto);
    let min_height = node
        .get("min_height")
        .map(parse_val_from_value)
        .unwrap_or(Val::Auto);
    let max_width = node
        .get("max_width")
        .map(parse_val_from_value)
        .unwrap_or(Val::Auto);
    let max_height = node
        .get("max_height")
        .map(parse_val_from_value)
        .unwrap_or(Val::Auto);

    let aspect_ratio = node
        .get("aspect_ratio")
        .and_then(|v| v.as_float())
        .map(|f| f as f32);

    let align_items = node
        .get("align_items")
        .and_then(|v| v.as_string())
        .and_then(|s| AlignItems::from_str(s).ok())
        .unwrap_or_default();

    let justify_items = node
        .get("justify_items")
        .and_then(|v| v.as_string())
        .and_then(|s| JustifyItems::from_str(s).ok())
        .unwrap_or_default();

    let align_self = node
        .get("align_self")
        .and_then(|v| v.as_string())
        .and_then(|s| AlignSelf::from_str(s).ok())
        .unwrap_or_default();

    let justify_self = node
        .get("justify_self")
        .and_then(|v| v.as_string())
        .and_then(|s| JustifySelf::from_str(s).ok())
        .unwrap_or_default();

    let align_content = node
        .get("align_content")
        .and_then(|v| v.as_string())
        .and_then(|s| AlignContent::from_str(s).ok())
        .unwrap_or_default();

    let justify_content = node
        .get("justify_content")
        .and_then(|v| v.as_string())
        .and_then(|s| JustifyContent::from_str(s).ok())
        .unwrap_or_default();

    let flex_direction = node
        .get("flex_direction")
        .and_then(|v| v.as_string())
        .and_then(|s| FlexDirection::from_str(s).ok())
        .unwrap_or_default();

    let flex_wrap = node
        .get("flex_wrap")
        .and_then(|v| v.as_string())
        .and_then(|s| FlexWrap::from_str(s).ok())
        .unwrap_or_default();

    let flex_grow = node
        .get("flex_grow")
        .and_then(|v| v.as_float())
        .map(|f| f as f32)
        .unwrap_or(0.0);
    let flex_shrink = node
        .get("flex_shrink")
        .and_then(|v| v.as_float())
        .map(|f| f as f32)
        .unwrap_or(1.0);
    let flex_basis = node
        .get("flex_basis")
        .map(parse_val_from_value)
        .unwrap_or(Val::Auto);

    let row_gap = node
        .get("row_gap")
        .map(parse_val_from_value)
        .unwrap_or(Val::Auto);
    let column_gap = node
        .get("column_gap")
        .map(parse_val_from_value)
        .unwrap_or(Val::Auto);

    let text = node
        .get("text")
        .and_then(|v| v.as_string())
        .map(|s| s.to_string());

    let font_size = node
        .get("font_size")
        .and_then(|v| v.as_float())
        .map(|f| f as f32)
        .unwrap_or(16.0);

    let label = node
        .get("label")
        .and_then(|v| v.as_string())
        .map(|s| s.to_string());

    let mut margin = UiRect::default();
    let mut padding = UiRect::default();
    let mut border = UiRect::default();
    let mut color = Color::TRANSPARENT;
    let mut text_color = Color::WHITE;

    let mut children = Vec::new();
    if let Some(child_nodes) = node.children() {
        for child in child_nodes.nodes() {
            match child.name().value() {
                "text_color" => {
                    text_color = parse_color_from_node(child).unwrap_or(Color::WHITE);
                }
                "bg" | "background" => {
                    color = parse_color_from_node(child).unwrap_or(Color::TRANSPARENT);
                }
                "margin" => {
                    margin = parse_ui_rect_from_node(child).unwrap_or_default();
                }
                "padding" => {
                    padding = parse_ui_rect_from_node(child).unwrap_or_default();
                }
                "border" => {
                    border = parse_ui_rect_from_node(child).unwrap_or_default();
                }
                _ => {
                    children.push(parse_dashboard_node(child)?);
                }
            }
        }
    }

    Ok(DashboardNode {
        label,
        display,
        box_sizing,
        position_type,
        overflow,
        overflow_clip_margin,
        left,
        right,
        top,
        bottom,
        width,
        height,
        min_width,
        min_height,
        max_width,
        max_height,
        aspect_ratio,
        align_items,
        justify_items,
        align_self,
        justify_self,
        align_content,
        justify_content,
        margin,
        padding,
        border,
        flex_direction,
        flex_wrap,
        flex_grow,
        flex_shrink,
        flex_basis,
        row_gap,
        column_gap,
        children,
        color,
        text,
        font_size,
        text_color,
        aux: (),
    })
}

fn parse_overflow_axis(s: &str) -> OverflowAxis {
    match s {
        "visible" => OverflowAxis::Visible,
        "clip" => OverflowAxis::Clip,
        "hidden" => OverflowAxis::Hidden,
        "scroll" => OverflowAxis::Scroll,
        _ => Default::default(),
    }
}

fn parse_val_from_value(value: &kdl::KdlValue) -> Val {
    if let Some(s) = value.as_string() {
        match s {
            "auto" => Val::Auto,
            s if s.ends_with("px") => {
                let px = s.trim_end_matches("px").trim();
                Val::Px(px.to_string())
            }
            s if s.ends_with("%") => {
                let percent = s.trim_end_matches("%").trim();
                Val::Percent(percent.to_string())
            }
            s if s.ends_with("vw") => {
                let vw = s.trim_end_matches("vw").trim();
                Val::Vw(vw.to_string())
            }
            s if s.ends_with("vh") => {
                let vh = s.trim_end_matches("vh").trim();
                Val::Vh(vh.to_string())
            }
            s if s.ends_with("vmin") => {
                let vmin = s.trim_end_matches("vmin").trim();
                Val::VMin(vmin.to_string())
            }
            s if s.ends_with("vmax") => {
                let vmax = s.trim_end_matches("vmax").trim();
                Val::VMax(vmax.to_string())
            }
            _ => Val::Auto,
        }
    } else if let Some(f) = value.as_float() {
        Val::Px((f as f32).to_string())
    } else if let Some(i) = value.as_integer() {
        Val::Px((i as f32).to_string())
    } else {
        Val::Auto
    }
}

fn parse_overflow_from_value(value: &kdl::KdlValue) -> Option<Overflow> {
    if let Some(s) = value.as_string() {
        let axis = parse_overflow_axis(s);
        Some(Overflow { x: axis, y: axis })
    } else {
        None
    }
}

fn parse_overflow_clip_margin_from_value(value: &kdl::KdlValue) -> Option<OverflowClipMargin> {
    if value.as_string().is_some() {
        Some(OverflowClipMargin {
            visual_box: OverflowClipBox::ContentBox,
            margin: 0.0,
        })
    } else {
        None
    }
}

fn parse_ui_rect_from_node(node: &kdl::KdlNode) -> Option<UiRect> {
    let left = node
        .get("left")
        .map(parse_val_from_value)
        .unwrap_or_default();
    let right = node
        .get("right")
        .map(parse_val_from_value)
        .unwrap_or_default();
    let top = node
        .get("top")
        .map(parse_val_from_value)
        .unwrap_or_default();
    let bottom = node
        .get("bottom")
        .map(parse_val_from_value)
        .unwrap_or_default();

    Some(UiRect {
        left,
        right,
        top,
        bottom,
    })
}

#[cfg(test)]
mod tests {
    use super::*;

    #[test]
    fn test_parse_simple_viewport() {
        let kdl = r#"viewport name="main" fov=60.0 active=#true show_grid=#true"#;
        let schematic = parse_schematic(kdl).unwrap();

        assert_eq!(schematic.elems.len(), 1);
        if let SchematicElem::Panel(Panel::Viewport(viewport)) = &schematic.elems[0] {
            assert_eq!(viewport.name, Some("main".to_string()));
            assert_eq!(viewport.fov, 60.0);
            assert!(viewport.active);
            assert!(viewport.show_grid);
        } else {
            panic!("Expected viewport panel");
        }
    }

    #[test]
    fn test_parse_graph() {
        let kdl = r#"graph "a.world_pos" name="Position Graph" type="line""#;
        let schematic = parse_schematic(kdl).unwrap();

        assert_eq!(schematic.elems.len(), 1);
        if let SchematicElem::Panel(Panel::Graph(graph)) = &schematic.elems[0] {
            assert_eq!(graph.eql, "a.world_pos");
            assert_eq!(graph.name, Some("Position Graph".to_string()));
            assert_eq!(graph.graph_type, GraphType::Line);
        } else {
            panic!("Expected graph panel");
        }
    }

    #[test]
    fn test_parse_graph_colors() {
        let kdl = r#"
graph "rocket.fins[2], rocket.fins[3]" {
    color 255 0 0
    color 0 255 0
}
"#;
        let schematic = parse_schematic(kdl).unwrap();

        assert_eq!(schematic.elems.len(), 1);
        let SchematicElem::Panel(Panel::Graph(graph)) = &schematic.elems[0] else {
            panic!("Expected graph panel");
        };
        assert_eq!(graph.colors.len(), 2);
        assert_eq!(graph.colors[0], Color::rgb(1.0, 0.0, 0.0));
        assert_eq!(graph.colors[1], Color::rgb(0.0, 1.0, 0.0));
    }

    /// I would like for this test to pass in the future. That is, I want the
    /// parsing to fail because color is given no positional arguments, but it
    /// looks sensible given its keyword arguments. Currently this will parse
    /// without error and the sphere will be white instead of red.
    #[ignore]
    #[test]
    fn test_parse_object_3d_sphere_old() {
        let kdl = r#"
object_3d "a.world_pos" {
    sphere radius=0.2 {
        color r=1.0 g=0.0 b=0.0
    }
}
    "#;
        assert!(parse_schematic(kdl).is_err());
    }

    #[test]
    fn test_parse_object_3d_sphere() {
        let kdl = r#"
object_3d "a.world_pos" {
    sphere radius=0.2 {
        color 255 0 0
    }
}
"#;
        let schematic = parse_schematic(kdl).unwrap();

        assert_eq!(schematic.elems.len(), 1);
        if let SchematicElem::Object3d(obj) = &schematic.elems[0] {
            assert_eq!(obj.eql, "a.world_pos");
            if let Object3DMesh::Mesh { mesh, material } = &obj.mesh {
                if let Mesh::Sphere { radius } = mesh {
                    assert_eq!(*radius, 0.2);
                } else {
                    panic!("Expected sphere mesh");
                }
                assert_eq!(material.base_color.r, 1.0);
                assert_eq!(material.base_color.g, 0.0);
                assert_eq!(material.base_color.b, 0.0);
            } else {
                panic!("Expected mesh object");
            }
        } else {
            panic!("Expected object_3d");
        }
    }

    #[test]
    fn test_parse_object_3d_plane() {
        let kdl = r#"
object_3d "a.world_pos" {
    plane width=12.5 depth=8.0 {
        color 0 255 0
    }
}
"#;

        let schematic = parse_schematic(kdl).unwrap();
        assert_eq!(schematic.elems.len(), 1);

        let SchematicElem::Object3d(obj) = &schematic.elems[0] else {
            panic!("Expected object_3d");
        };

        assert_eq!(obj.eql, "a.world_pos");

        let Object3DMesh::Mesh { mesh, material } = &obj.mesh else {
            panic!("Expected mesh object");
        };

        let Mesh::Plane { width, depth } = mesh else {
            panic!("Expected plane mesh");
        };

        assert!((*width - 12.5).abs() < f32::EPSILON);
        assert!((*depth - 8.0).abs() < f32::EPSILON);
        assert_eq!(material.base_color.r, 0.0);
        assert_eq!(material.base_color.g, 1.0);
        assert_eq!(material.base_color.b, 0.0);
    }

    #[test]
    fn test_parse_object_3d_plane_size_default() {
        let kdl = r#"
object_3d "a.world_pos" {
    plane size=4.0 {
        color 0 0 255
    }
}
"#;

        let schematic = parse_schematic(kdl).unwrap();
        assert_eq!(schematic.elems.len(), 1);

        let SchematicElem::Object3d(obj) = &schematic.elems[0] else {
            panic!("Expected object_3d");
        };

        let Object3DMesh::Mesh { mesh, material } = &obj.mesh else {
            panic!("Expected mesh object");
        };

        let Mesh::Plane { width, depth } = mesh else {
            panic!("Expected plane mesh");
        };

        assert!((*width - 4.0).abs() < f32::EPSILON);
        assert!((*depth - 4.0).abs() < f32::EPSILON);
        assert_eq!(material.base_color.r, 0.0);
        assert_eq!(material.base_color.g, 0.0);
        assert_eq!(material.base_color.b, 1.0);
    }

    #[test]
    fn test_parse_object_3d_ellipsoid() {
        let kdl = r#"
object_3d "rocket.world_pos" {
    ellipsoid scale="rocket.scale" {
        color 64 128 255 96
    }
}
"#;

        let schematic = parse_schematic(kdl).unwrap();
        assert_eq!(schematic.elems.len(), 1);

        if let SchematicElem::Object3d(obj) = &schematic.elems[0] {
            assert_eq!(obj.eql, "rocket.world_pos");
            match &obj.mesh {
                Object3DMesh::Ellipsoid { scale, color } => {
                    assert_eq!(scale, "rocket.scale");
                    assert!((color.r - 64.0 / 255.0).abs() < f32::EPSILON);
                    assert!((color.g - 128.0 / 255.0).abs() < f32::EPSILON);
                    assert!((color.b - 1.0).abs() < f32::EPSILON);
                    assert!((color.a - 96.0 / 255.0).abs() < f32::EPSILON);
                }
                _ => panic!("Expected ellipsoid mesh"),
            }
        } else {
            panic!("Expected object_3d");
        }
    }

    #[test]
    fn test_parse_tabs_with_children() {
        let kdl = r#"
tabs {
    viewport name="camera1" fov=45.0
    graph "data.position" name="Position"
}
"#;
        let schematic = parse_schematic(kdl).unwrap();

        assert_eq!(schematic.elems.len(), 1);
        if let SchematicElem::Panel(Panel::Tabs(tabs)) = &schematic.elems[0] {
            assert_eq!(tabs.len(), 2);

            if let Panel::Viewport(viewport) = &tabs[0] {
                assert_eq!(viewport.name, Some("camera1".to_string()));
            } else {
                panic!("Expected viewport in first tab");
            }

            if let Panel::Graph(graph) = &tabs[1] {
                assert_eq!(graph.eql, "data.position");
                assert_eq!(graph.name, Some("Position".to_string()));
            } else {
                panic!("Expected graph in second tab");
            }
        } else {
            panic!("Expected tabs panel");
        }
    }

    #[test]
    fn test_parse_line_3d() {
        let kdl = r#"line_3d "trajectory" line_width=2.0 color="mint" perspective=#false"#;
        let schematic = parse_schematic(kdl).unwrap();

        assert_eq!(schematic.elems.len(), 1);
        if let SchematicElem::Line3d(line) = &schematic.elems[0] {
            assert_eq!(line.eql, "trajectory");
            assert_eq!(line.line_width, 2.0);
            assert_eq!(line.color.r, Color::MINT.r);
            assert_eq!(line.color.g, Color::MINT.g);
            assert_eq!(line.color.b, Color::MINT.b);
            assert!(!line.perspective);
        } else {
            panic!("Expected line_3d");
        }
    }

    #[test]
    fn test_parse_vector_arrow() {
        let kdl = r#"
vector_arrow "ball.world_vel[3],ball.world_vel[4],ball.world_vel[5]" origin="ball.world_pos" scale=1.5 name="Velocity" in_body_frame=#true {
    color 0 0 255
}
"#;
        let schematic = parse_schematic(kdl).unwrap();

        assert_eq!(schematic.elems.len(), 1);
        if let SchematicElem::VectorArrow(arrow) = &schematic.elems[0] {
            assert_eq!(
                arrow.vector,
                "ball.world_vel[3],ball.world_vel[4],ball.world_vel[5]"
            );
            assert_eq!(arrow.origin.as_deref(), Some("ball.world_pos"));
            assert_eq!(arrow.scale, 1.5);
            assert_eq!(arrow.name.as_deref(), Some("Velocity"));
            assert!(arrow.in_body_frame);
            assert_eq!(arrow.color.b, 1.0);
        } else {
            panic!("Expected vector_arrow");
        }
    }

    #[test]
    fn test_parse_vector_arrow_integer_scale() {
        let kdl = r#"
vector_arrow "a.vector" scale=2 {
    color "mint"
}
"#;
        let schematic = parse_schematic(kdl).unwrap();

        assert_eq!(schematic.elems.len(), 1);
        if let SchematicElem::VectorArrow(arrow) = &schematic.elems[0] {
            assert_eq!(arrow.scale, 2.0);
        } else {
            panic!("Expected vector_arrow");
        }
    }

    #[test]
    fn test_parse_vector_arrow_invalid_scale() {
        let kdl = r#"vector_arrow "a.vector" scale="big""#;

        let err = parse_schematic(kdl).unwrap_err();

        match err {
            KdlSchematicError::InvalidValue { property, node, .. } => {
                assert_eq!(property, "scale");
                assert_eq!(node, "vector_arrow");
            }
            other => panic!("Expected invalid value error, got {other:?}"),
        }
    }

    #[test]
    fn test_parse_complex_example() {
        let kdl = r#"
tabs {
    viewport fov=45.0 active=#true show_grid=#false hdr=#true
    graph "a.world_pos" name="a world_pos"
}

object_3d "a.world_pos" {
    sphere radius=0.2
}
"#;
        let schematic = parse_schematic(kdl).unwrap();

        assert_eq!(schematic.elems.len(), 2);

        // Check tabs panel
        if let SchematicElem::Panel(Panel::Tabs(tabs)) = &schematic.elems[0] {
            assert_eq!(tabs.len(), 2);
        } else {
            panic!("Expected tabs panel");
        }

        // Check object_3d
        if let SchematicElem::Object3d(obj) = &schematic.elems[1] {
            assert_eq!(obj.eql, "a.world_pos");
        } else {
            panic!("Expected object_3d");
        }
    }

    #[test]
    fn test_component_monitor() {
        let kdl = r#"component_monitor component_name="a.world_pos""#;
        let schematic = parse_schematic(kdl).unwrap();

        assert_eq!(schematic.elems.len(), 1);

        if let SchematicElem::Panel(Panel::ComponentMonitor(monitor)) = &schematic.elems[0] {
            assert_eq!(monitor.component_name, "a.world_pos");
        } else {
            panic!("Expected component_monitor");
        }
    }

    #[test]
    fn test_parse_dashboard_with_font_and_color() {
        let kdl = r#"
dashboard label="Styled Dashboard" {
    node display="flex" flex_direction="column" text="Hello World" font_size=24.0  {
        text_color color="blue"
        node width="100px" height="50px" text="Child Text" font_size=12.0 {
            text_color color="mint"
        }
    }
}
"#;
        let schematic = parse_schematic(kdl).unwrap();

        assert_eq!(schematic.elems.len(), 1);
        if let SchematicElem::Panel(Panel::Dashboard(dashboard)) = &schematic.elems[0] {
            assert_eq!(dashboard.root.label, Some("Styled Dashboard".to_string()));
            assert_eq!(dashboard.root.children.len(), 1);

            let node = &dashboard.root.children[0];
            assert!(matches!(node.display, Display::Flex));
            assert_eq!(node.font_size, 24.0);
            assert_eq!(node.text_color, Color::rgb(0.0, 0.0, 1.0));
            assert_eq!(node.text, Some("Hello World".to_string()));

            assert_eq!(node.children.len(), 1);
            let child_node = &node.children[0];
            assert_eq!(child_node.font_size, 12.0);
            assert_eq!(child_node.text_color, Color::MINT);
            assert_eq!(child_node.text, Some("Child Text".to_string()));
        } else {
            panic!("Expected dashboard");
        }
    }

    #[test]
    fn test_parse_dashboard() {
        let kdl = r#"
dashboard label="Test Dashboard" {
    node display="flex" flex_direction="column" {
        text "Hello World"
        node width="100px" height="50px" {
            text "Child Text"
        }
    }
}
"#;
        let schematic = parse_schematic(kdl).unwrap();

        assert_eq!(schematic.elems.len(), 1);
        if let SchematicElem::Panel(Panel::Dashboard(dashboard)) = &schematic.elems[0] {
            assert_eq!(dashboard.root.label, Some("Test Dashboard".to_string()));
            assert_eq!(dashboard.root.children.len(), 1);

            let node = &dashboard.root.children[0];
            assert!(matches!(node.display, Display::Flex));
            assert!(matches!(node.flex_direction, FlexDirection::Column));
            assert_eq!(node.children.len(), 2);
        } else {
            panic!("Expected dashboard panel");
        }
    }

    #[test]
    fn test_parse_mesh_example() {
        let kdl = r#"
tabs {
    viewport fov=45.0 active=#true show_grid=#false hdr=#true
    graph "a.world_pos" name="a world_pos"
}

object_3d "a.world_pos" {
    glb path="hi"
}
"#;
        let schematic = parse_schematic(kdl).unwrap();

        assert_eq!(schematic.elems.len(), 2);

        // Check tabs panel
        if let SchematicElem::Panel(Panel::Tabs(tabs)) = &schematic.elems[0] {
            assert_eq!(tabs.len(), 2);
        } else {
            panic!("Expected tabs panel");
        }

        // Check object_3d
        if let SchematicElem::Object3d(obj) = &schematic.elems[1] {
            assert_eq!(obj.eql, "a.world_pos");
            match &obj.mesh {
                Object3DMesh::Glb(s) => assert_eq!(s.as_str(), "hi"),
                _ => panic!("Expected glb"),
            }
        } else {
            panic!("Expected object_3d");
        }
    }

    #[test]
    fn test_parse_color_tuple_rgba() {
        let kdl = r#"
object_3d "test" {
    sphere radius=0.2 color="(1.0, 0.5, 0.0, 0.8)"
}
"#;
        let schematic = parse_schematic(kdl).unwrap();

        assert_eq!(schematic.elems.len(), 1);
        if let SchematicElem::Object3d(obj) = &schematic.elems[0] {
            if let Object3DMesh::Mesh { material, .. } = &obj.mesh {
                assert_eq!(material.base_color, Color::WHITE);
            } else {
                panic!("Expected mesh object");
            }
        } else {
            panic!("Expected object_3d");
        }
    }

    #[test]
    fn test_parse_color_tuple_rgb() {
        let kdl = r#"
object_3d "test" {
    sphere radius=0.2 color="(0.0, 1.0, 0.0)"
}
"#;
        let schematic = parse_schematic(kdl).unwrap();

        assert_eq!(schematic.elems.len(), 1);
        if let SchematicElem::Object3d(obj) = &schematic.elems[0] {
            if let Object3DMesh::Mesh { material, .. } = &obj.mesh {
                assert_eq!(material.base_color, Color::WHITE);
            } else {
                panic!("Expected mesh object");
            }
        } else {
            panic!("Expected object_3d");
        }
    }

    #[test]
    fn test_parse_color_tuple_rgb_no_quotes() {
        let kdl = r#"
object_3d "test" {
    sphere radius=0.2 {
       color 0 255 0
    }
}
"#;
        let schematic = parse_schematic(kdl).unwrap();

        assert_eq!(schematic.elems.len(), 1);
        if let SchematicElem::Object3d(obj) = &schematic.elems[0] {
            if let Object3DMesh::Mesh { material, .. } = &obj.mesh {
                assert_eq!(material.base_color.r, 0.0);
                assert_eq!(material.base_color.g, 1.0);
                assert_eq!(material.base_color.b, 0.0);
                assert_eq!(material.base_color.a, 1.0); // Should default to 1.0
            } else {
                panic!("Expected mesh object");
            }
        } else {
            panic!("Expected object_3d");
        }
    }

    #[test]
    fn test_parse_color_children_from_node() {
        let kdl = r#"
node {
    color 255 0 0
    color 0 255 0
    color 0 0 255
    other_node "not a color"
}
"#;
        let doc = kdl.parse::<KdlDocument>().unwrap();
        let node = &doc.nodes()[0];

        let colors = parse_color_children_from_node(node).collect::<Vec<_>>();

        assert_eq!(colors.len(), 3);
        assert_eq!(colors[0].r, 1.0);
        assert_eq!(colors[0].g, 0.0);
        assert_eq!(colors[0].b, 0.0);
        assert_eq!(colors[1].r, 0.0);
        assert_eq!(colors[1].g, 1.0);
        assert_eq!(colors[1].b, 0.0);
        assert_eq!(colors[2].r, 0.0);
        assert_eq!(colors[2].g, 0.0);
        assert_eq!(colors[2].b, 1.0);
    }

    #[test]
    fn test_parse_color_children_from_sphere() {
        let kdl = r#"
sphere radius=0.2 {
        color 255 0 255
    }
"#;
        let doc = kdl.parse::<KdlDocument>().unwrap();
        let node = &doc.nodes()[0];
        assert_eq!(node.name().to_string(), "sphere");
        assert_eq!(node.children().iter().count(), 1);
        let color_doc = node.children().iter().next().copied().unwrap();
        let s = format!("{}", color_doc);
        assert_eq!("color 255 0 255", s.as_str().trim());
        let color_node = color_doc.get("color").unwrap();
        assert_eq!(color_node.entries().len(), 3);
        let mut entries = color_node.entries().iter().filter(|e| e.name().is_none());
        assert_eq!(entries.clone().count(), 3);
        let r = entries.next().and_then(|e| {
            e.value()
                .as_float()
                .or_else(|| e.value().as_integer().map(|x| x as f64))
        });
        assert_eq!(r, Some(255.0));
        let color = parse_color_from_node(color_node);
        assert!(color.is_some());

        let colors = parse_color_children_from_node(node).collect::<Vec<_>>();

        assert_eq!(colors.len(), 1);
        assert_eq!(colors[0].r, 1.0);
        assert_eq!(colors[0].g, 0.0);
        assert_eq!(colors[0].b, 1.0);
        assert_eq!(colors[0].a, 1.0);
    }

    #[test]
    fn test_parse_named_color_yalk() {
        let kdl = r#"
graph "value" {
    color yalk
}
"#;
        let schematic = parse_schematic(kdl).unwrap();

        let SchematicElem::Panel(Panel::Graph(graph)) = &schematic.elems[0] else {
            panic!("Expected graph panel");
        };
        assert_eq!(graph.colors.len(), 1);
        let color = graph.colors[0];
        assert_eq!(color, Color::YALK);
    }

    #[test]
    fn test_parse_named_color_with_alpha() {
        let kdl = r#"
graph "value" {
    color yalk 120
}
"#;
        let schematic = parse_schematic(kdl).unwrap();

        let SchematicElem::Panel(Panel::Graph(graph)) = &schematic.elems[0] else {
            panic!("Expected graph panel");
        };
        assert_eq!(graph.colors.len(), 1);
        let color = graph.colors[0];
        assert_eq!(color.r, Color::YALK.r);
        assert_eq!(color.g, Color::YALK.g);
        assert_eq!(color.b, Color::YALK.b);
        assert!((color.a - (120.0 / 255.0)).abs() < f32::EPSILON);
    }

    #[test]
    fn test_parse_error_report() {
<<<<<<< HEAD
        use miette::GraphicalReportHandler;
=======
        use miette::{GraphicalReportHandler, GraphicalTheme};
>>>>>>> 5ef0b8fb
        let kdl = r#"
blah
graph "value" {
    color yalk
}
"#;
        let err = parse_schematic(kdl).unwrap_err();
        assert_eq!("Unknown node type 'blah'", format!("{}", err));
        let reporter = GraphicalReportHandler::new_themed(GraphicalTheme::unicode_nocolor());
        let mut b = String::new();
        reporter.render_report(&mut b, &err).unwrap();
        assert_eq!(
            "kdl_schematic::unknown_node\n\n  × Unknown node type 'blah'\n   ╭─[2:1]\n 1 │ \n 2 │ blah\n   · ──┬─\n   ·   ╰── unknown node\n 3 │ graph \"value\" {\n   ╰────\n",
            &b
        );
    }
}<|MERGE_RESOLUTION|>--- conflicted
+++ resolved
@@ -1711,11 +1711,7 @@
 
     #[test]
     fn test_parse_error_report() {
-<<<<<<< HEAD
-        use miette::GraphicalReportHandler;
-=======
         use miette::{GraphicalReportHandler, GraphicalTheme};
->>>>>>> 5ef0b8fb
         let kdl = r#"
 blah
 graph "value" {
