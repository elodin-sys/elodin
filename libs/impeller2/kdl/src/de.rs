--- conflicted
+++ resolved
@@ -692,22 +692,6 @@
                 .map(|s| s.trim())
                 .collect();
 
-<<<<<<< HEAD
-            if values.len() >= 3
-                && let (Ok(r), Ok(g), Ok(b)) = (
-                    values[0].parse::<f64>(),
-                    values[1].parse::<f64>(),
-                    values[2].parse::<f64>(),
-                )
-            {
-                let a = if values.len() >= 4 {
-                    values[3].parse::<f64>().unwrap_or(1.0)
-                } else {
-                    1.0
-                };
-
-                return Some(Color::rgba(r as f32, g as f32, b as f32, a as f32));
-=======
             if values.len() >= 3 {
                 if let (Some(r), Some(g), Some(b)) = (
                     parse_color_component_str(values[0]),
@@ -721,7 +705,6 @@
 
                     return Some(Color::rgba(r, g, b, a));
                 }
->>>>>>> 26964a6d
             }
         }
 
