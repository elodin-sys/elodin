--- conflicted
+++ resolved
@@ -442,11 +442,7 @@
             }
         }
 
-<<<<<<< HEAD
-        if mag_updated && bmm350.data.sample.is_multiple_of(400) {
-=======
         if mag_updated && bmm350.as_ref().is_some_and(|s| s.data.sample % 400 == 0) {
->>>>>>> 26964a6d
             defmt::info!(
                 "{}: mag: {}, mag_temp: {}, gyro: {}, accel: {}, baro: {}, baro_temp: {}°C",
                 ts,
